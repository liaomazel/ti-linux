--- conflicted
+++ resolved
@@ -783,22 +783,6 @@
 
 	if (logging_active ||
 	    (vma->vm_flags & VM_PFNMAP)) {
-<<<<<<< HEAD
-		force_pte = true;
-		vma_shift = PAGE_SHIFT;
-	}
-
-	if (vma_shift == PUD_SHIFT &&
-	    !fault_supports_stage2_huge_mapping(memslot, hva, PUD_SIZE))
-	       vma_shift = PMD_SHIFT;
-
-	if (vma_shift == PMD_SHIFT &&
-	    !fault_supports_stage2_huge_mapping(memslot, hva, PMD_SIZE)) {
-		force_pte = true;
-		vma_shift = PAGE_SHIFT;
-	}
-
-=======
 		force_pte = true;
 		vma_shift = PAGE_SHIFT;
 	}
@@ -825,7 +809,6 @@
 		WARN_ONCE(1, "Unknown vma_shift %d", vma_shift);
 	}
 
->>>>>>> 0dd2bfe5
 	vma_pagesize = 1UL << vma_shift;
 	if (vma_pagesize == PMD_SIZE || vma_pagesize == PUD_SIZE)
 		fault_ipa &= ~(vma_pagesize - 1);
@@ -868,10 +851,7 @@
 
 	if (kvm_is_device_pfn(pfn)) {
 		device = true;
-<<<<<<< HEAD
-=======
 		force_pte = true;
->>>>>>> 0dd2bfe5
 	} else if (logging_active && !write_fault) {
 		/*
 		 * Only actually map the page as writable if this was a write
