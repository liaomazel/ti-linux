/* SPDX-License-Identifier: GPL-2.0-only */
/*
 * Copyright (C) 2012,2013 - ARM Ltd
 * Author: Marc Zyngier <marc.zyngier@arm.com>
 */

#include <linux/arm-smccc.h>
#include <linux/linkage.h>

#include <asm/alternative.h>
#include <asm/assembler.h>
#include <asm/kvm_arm.h>
#include <asm/kvm_asm.h>
#include <asm/kvm_mmu.h>
#include <asm/pgtable-hwdef.h>
#include <asm/sysreg.h>
#include <asm/virt.h>

	.text
	.pushsection	.hyp.idmap.text, "ax"

	.align	11

SYM_CODE_START(__kvm_hyp_init)
	ventry	__invalid		// Synchronous EL2t
	ventry	__invalid		// IRQ EL2t
	ventry	__invalid		// FIQ EL2t
	ventry	__invalid		// Error EL2t

	ventry	__invalid		// Synchronous EL2h
	ventry	__invalid		// IRQ EL2h
	ventry	__invalid		// FIQ EL2h
	ventry	__invalid		// Error EL2h

	ventry	__do_hyp_init		// Synchronous 64-bit EL1
	ventry	__invalid		// IRQ 64-bit EL1
	ventry	__invalid		// FIQ 64-bit EL1
	ventry	__invalid		// Error 64-bit EL1

	ventry	__invalid		// Synchronous 32-bit EL1
	ventry	__invalid		// IRQ 32-bit EL1
	ventry	__invalid		// FIQ 32-bit EL1
	ventry	__invalid		// Error 32-bit EL1

__invalid:
	b	.

	/*
	 * x0: SMCCC function ID
	 * x1: HYP pgd
	 * x2: per-CPU offset
	 * x3: HYP stack
	 * x4: HYP vectors
	 */
__do_hyp_init:
	/* Check for a stub HVC call */
	cmp	x0, #HVC_STUB_HCALL_NR
	b.lo	__kvm_handle_stub_hvc

<<<<<<< HEAD
	/* Set tpidr_el2 for use by HYP to free a register */
	msr	tpidr_el2, x2

	mov	x2, #KVM_HOST_SMCCC_FUNC(__kvm_hyp_init)
	cmp	x0, x2
	b.eq	1f
	mov	x0, #SMCCC_RET_NOT_SUPPORTED
	eret

1:	phys_to_ttbr x0, x1
=======
	// We only actively check bits [24:31], and everything
	// else has to be zero, which we check at build time.
#if (KVM_HOST_SMCCC_FUNC(__kvm_hyp_init) & 0xFFFFFFFF00FFFFFF)
#error Unexpected __KVM_HOST_SMCCC_FUNC___kvm_hyp_init value
#endif

	ror	x0, x0, #24
	eor	x0, x0, #((KVM_HOST_SMCCC_FUNC(__kvm_hyp_init) >> 24) & 0xF)
	ror	x0, x0, #4
	eor	x0, x0, #((KVM_HOST_SMCCC_FUNC(__kvm_hyp_init) >> 28) & 0xF)
	cbz	x0, 1f
	mov	x0, #SMCCC_RET_NOT_SUPPORTED
	eret

1:
	/* Set tpidr_el2 for use by HYP to free a register */
	msr	tpidr_el2, x2

	phys_to_ttbr x0, x1
>>>>>>> 0dd2bfe5
alternative_if ARM64_HAS_CNP
	orr	x0, x0, #TTBR_CNP_BIT
alternative_else_nop_endif
	msr	ttbr0_el2, x0

	mrs	x0, tcr_el1
	mov_q	x1, TCR_EL2_MASK
	and	x0, x0, x1
	mov	x1, #TCR_EL2_RES1
	orr	x0, x0, x1

	/*
	 * The ID map may be configured to use an extended virtual address
	 * range. This is only the case if system RAM is out of range for the
	 * currently configured page size and VA_BITS, in which case we will
	 * also need the extended virtual range for the HYP ID map, or we won't
	 * be able to enable the EL2 MMU.
	 *
	 * However, at EL2, there is only one TTBR register, and we can't switch
	 * between translation tables *and* update TCR_EL2.T0SZ at the same
	 * time. Bottom line: we need to use the extended range with *both* our
	 * translation tables.
	 *
	 * So use the same T0SZ value we use for the ID map.
	 */
	ldr_l	x1, idmap_t0sz
	bfi	x0, x1, TCR_T0SZ_OFFSET, TCR_TxSZ_WIDTH

	/*
	 * Set the PS bits in TCR_EL2.
	 */
	tcr_compute_pa_size x0, #TCR_EL2_PS_SHIFT, x1, x2

	msr	tcr_el2, x0

	mrs	x0, mair_el1
	msr	mair_el2, x0
	isb

	/* Invalidate the stale TLBs from Bootloader */
	tlbi	alle2
	dsb	sy

	/*
	 * Preserve all the RES1 bits while setting the default flags,
	 * as well as the EE bit on BE. Drop the A flag since the compiler
	 * is allowed to generate unaligned accesses.
	 */
	mov_q	x0, (SCTLR_EL2_RES1 | (SCTLR_ELx_FLAGS & ~SCTLR_ELx_A))
CPU_BE(	orr	x0, x0, #SCTLR_ELx_EE)
alternative_if ARM64_HAS_ADDRESS_AUTH
	mov_q	x1, (SCTLR_ELx_ENIA | SCTLR_ELx_ENIB | \
		     SCTLR_ELx_ENDA | SCTLR_ELx_ENDB)
	orr	x0, x0, x1
alternative_else_nop_endif
	msr	sctlr_el2, x0
	isb

	/* Set the stack and new vectors */
	mov	sp, x3
	msr	vbar_el2, x4

	/* Hello, World! */
	mov	x0, #SMCCC_RET_SUCCESS
	eret
SYM_CODE_END(__kvm_hyp_init)

SYM_CODE_START(__kvm_handle_stub_hvc)
	cmp	x0, #HVC_SOFT_RESTART
	b.ne	1f

	/* This is where we're about to jump, staying at EL2 */
	msr	elr_el2, x1
	mov	x0, #(PSR_F_BIT | PSR_I_BIT | PSR_A_BIT | PSR_D_BIT | PSR_MODE_EL2h)
	msr	spsr_el2, x0

	/* Shuffle the arguments, and don't come back */
	mov	x0, x2
	mov	x1, x3
	mov	x2, x4
	b	reset

1:	cmp	x0, #HVC_RESET_VECTORS
	b.ne	1f

	/*
	 * Set the HVC_RESET_VECTORS return code before entering the common
	 * path so that we do not clobber x0-x2 in case we are coming via
	 * HVC_SOFT_RESTART.
	 */
	mov	x0, xzr
reset:
	/* Reset kvm back to the hyp stub. */
	mrs	x5, sctlr_el2
	mov_q	x6, SCTLR_ELx_FLAGS
	bic	x5, x5, x6		// Clear SCTL_M and etc
	pre_disable_mmu_workaround
	msr	sctlr_el2, x5
	isb

	/* Install stub vectors */
	adr_l	x5, __hyp_stub_vectors
	msr	vbar_el2, x5
	eret

1:	/* Bad stub call */
	mov_q	x0, HVC_STUB_ERR
	eret

SYM_CODE_END(__kvm_handle_stub_hvc)

	.popsection<|MERGE_RESOLUTION|>--- conflicted
+++ resolved
@@ -57,18 +57,6 @@
 	cmp	x0, #HVC_STUB_HCALL_NR
 	b.lo	__kvm_handle_stub_hvc
 
-<<<<<<< HEAD
-	/* Set tpidr_el2 for use by HYP to free a register */
-	msr	tpidr_el2, x2
-
-	mov	x2, #KVM_HOST_SMCCC_FUNC(__kvm_hyp_init)
-	cmp	x0, x2
-	b.eq	1f
-	mov	x0, #SMCCC_RET_NOT_SUPPORTED
-	eret
-
-1:	phys_to_ttbr x0, x1
-=======
 	// We only actively check bits [24:31], and everything
 	// else has to be zero, which we check at build time.
 #if (KVM_HOST_SMCCC_FUNC(__kvm_hyp_init) & 0xFFFFFFFF00FFFFFF)
@@ -88,7 +76,6 @@
 	msr	tpidr_el2, x2
 
 	phys_to_ttbr x0, x1
->>>>>>> 0dd2bfe5
 alternative_if ARM64_HAS_CNP
 	orr	x0, x0, #TTBR_CNP_BIT
 alternative_else_nop_endif
