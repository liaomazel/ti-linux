--- conflicted
+++ resolved
@@ -1698,24 +1698,6 @@
 		kvm_mmu_write_protect_pt_masked(kvm, slot, gfn_offset, mask);
 }
 
-<<<<<<< HEAD
-/**
- * kvm_arch_write_log_dirty - emulate dirty page logging
- * @vcpu: Guest mode vcpu
- *
- * Emulate arch specific page modification logging for the
- * nested hypervisor
- */
-int kvm_arch_write_log_dirty(struct kvm_vcpu *vcpu, gpa_t l2_gpa)
-{
-	if (kvm_x86_ops.write_log_dirty)
-		return kvm_x86_ops.write_log_dirty(vcpu, l2_gpa);
-
-	return 0;
-}
-
-=======
->>>>>>> 68dba7db
 bool kvm_mmu_slot_gfn_write_protect(struct kvm *kvm,
 				    struct kvm_memory_slot *slot, u64 gfn)
 {
