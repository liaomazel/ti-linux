/* SPDX-License-Identifier: GPL-2.0-only */
/*
 * Kernel-based Virtual Machine driver for Linux
 *
 * This module enables machines with Intel VT-x extensions to run virtual
 * machines without emulation or binary translation.
 *
 * MMU support
 *
 * Copyright (C) 2006 Qumranet, Inc.
 * Copyright 2010 Red Hat, Inc. and/or its affiliates.
 *
 * Authors:
 *   Yaniv Kamay  <yaniv@qumranet.com>
 *   Avi Kivity   <avi@qumranet.com>
 */

/*
 * We need the mmu code to access both 32-bit and 64-bit guest ptes,
 * so the code in this file is compiled twice, once per pte size.
 */

#if PTTYPE == 64
	#define pt_element_t u64
	#define guest_walker guest_walker64
	#define FNAME(name) paging##64_##name
	#define PT_BASE_ADDR_MASK PT64_BASE_ADDR_MASK
	#define PT_LVL_ADDR_MASK(lvl) PT64_LVL_ADDR_MASK(lvl)
	#define PT_LVL_OFFSET_MASK(lvl) PT64_LVL_OFFSET_MASK(lvl)
	#define PT_INDEX(addr, level) PT64_INDEX(addr, level)
	#define PT_LEVEL_BITS PT64_LEVEL_BITS
	#define PT_GUEST_DIRTY_SHIFT PT_DIRTY_SHIFT
	#define PT_GUEST_ACCESSED_SHIFT PT_ACCESSED_SHIFT
	#define PT_HAVE_ACCESSED_DIRTY(mmu) true
	#ifdef CONFIG_X86_64
	#define PT_MAX_FULL_LEVELS PT64_ROOT_MAX_LEVEL
	#define CMPXCHG cmpxchg
	#else
	#define CMPXCHG cmpxchg64
	#define PT_MAX_FULL_LEVELS 2
	#endif
#elif PTTYPE == 32
	#define pt_element_t u32
	#define guest_walker guest_walker32
	#define FNAME(name) paging##32_##name
	#define PT_BASE_ADDR_MASK PT32_BASE_ADDR_MASK
	#define PT_LVL_ADDR_MASK(lvl) PT32_LVL_ADDR_MASK(lvl)
	#define PT_LVL_OFFSET_MASK(lvl) PT32_LVL_OFFSET_MASK(lvl)
	#define PT_INDEX(addr, level) PT32_INDEX(addr, level)
	#define PT_LEVEL_BITS PT32_LEVEL_BITS
	#define PT_MAX_FULL_LEVELS 2
	#define PT_GUEST_DIRTY_SHIFT PT_DIRTY_SHIFT
	#define PT_GUEST_ACCESSED_SHIFT PT_ACCESSED_SHIFT
	#define PT_HAVE_ACCESSED_DIRTY(mmu) true
	#define CMPXCHG cmpxchg
#elif PTTYPE == PTTYPE_EPT
	#define pt_element_t u64
	#define guest_walker guest_walkerEPT
	#define FNAME(name) ept_##name
	#define PT_BASE_ADDR_MASK PT64_BASE_ADDR_MASK
	#define PT_LVL_ADDR_MASK(lvl) PT64_LVL_ADDR_MASK(lvl)
	#define PT_LVL_OFFSET_MASK(lvl) PT64_LVL_OFFSET_MASK(lvl)
	#define PT_INDEX(addr, level) PT64_INDEX(addr, level)
	#define PT_LEVEL_BITS PT64_LEVEL_BITS
	#define PT_GUEST_DIRTY_SHIFT 9
	#define PT_GUEST_ACCESSED_SHIFT 8
	#define PT_HAVE_ACCESSED_DIRTY(mmu) ((mmu)->ept_ad)
	#define CMPXCHG cmpxchg64
	#define PT_MAX_FULL_LEVELS PT64_ROOT_MAX_LEVEL
#else
	#error Invalid PTTYPE value
#endif

#define PT_GUEST_DIRTY_MASK    (1 << PT_GUEST_DIRTY_SHIFT)
#define PT_GUEST_ACCESSED_MASK (1 << PT_GUEST_ACCESSED_SHIFT)

#define gpte_to_gfn_lvl FNAME(gpte_to_gfn_lvl)
#define gpte_to_gfn(pte) gpte_to_gfn_lvl((pte), PG_LEVEL_4K)

/*
 * The guest_walker structure emulates the behavior of the hardware page
 * table walker.
 */
struct guest_walker {
	int level;
	unsigned max_level;
	gfn_t table_gfn[PT_MAX_FULL_LEVELS];
	pt_element_t ptes[PT_MAX_FULL_LEVELS];
	pt_element_t prefetch_ptes[PTE_PREFETCH_NUM];
	gpa_t pte_gpa[PT_MAX_FULL_LEVELS];
	pt_element_t __user *ptep_user[PT_MAX_FULL_LEVELS];
	bool pte_writable[PT_MAX_FULL_LEVELS];
	unsigned pt_access;
	unsigned pte_access;
	gfn_t gfn;
	struct x86_exception fault;
};

static gfn_t gpte_to_gfn_lvl(pt_element_t gpte, int lvl)
{
	return (gpte & PT_LVL_ADDR_MASK(lvl)) >> PAGE_SHIFT;
}

static inline void FNAME(protect_clean_gpte)(struct kvm_mmu *mmu, unsigned *access,
					     unsigned gpte)
{
	unsigned mask;

	/* dirty bit is not supported, so no need to track it */
	if (!PT_HAVE_ACCESSED_DIRTY(mmu))
		return;

	BUILD_BUG_ON(PT_WRITABLE_MASK != ACC_WRITE_MASK);

	mask = (unsigned)~ACC_WRITE_MASK;
	/* Allow write access to dirty gptes */
	mask |= (gpte >> (PT_GUEST_DIRTY_SHIFT - PT_WRITABLE_SHIFT)) &
		PT_WRITABLE_MASK;
	*access &= mask;
}

static inline int FNAME(is_present_gpte)(unsigned long pte)
{
#if PTTYPE != PTTYPE_EPT
	return pte & PT_PRESENT_MASK;
#else
	return pte & 7;
#endif
}

static bool FNAME(is_bad_mt_xwr)(struct rsvd_bits_validate *rsvd_check, u64 gpte)
{
#if PTTYPE != PTTYPE_EPT
	return false;
#else
	return __is_bad_mt_xwr(rsvd_check, gpte);
#endif
}

static bool FNAME(is_rsvd_bits_set)(struct kvm_mmu *mmu, u64 gpte, int level)
{
	return __is_rsvd_bits_set(&mmu->guest_rsvd_check, gpte, level) ||
	       FNAME(is_bad_mt_xwr)(&mmu->guest_rsvd_check, gpte);
}

static int FNAME(cmpxchg_gpte)(struct kvm_vcpu *vcpu, struct kvm_mmu *mmu,
			       pt_element_t __user *ptep_user, unsigned index,
			       pt_element_t orig_pte, pt_element_t new_pte)
{
	int npages;
	pt_element_t ret;
	pt_element_t *table;
	struct page *page;

	npages = get_user_pages_fast((unsigned long)ptep_user, 1, FOLL_WRITE, &page);
	if (likely(npages == 1)) {
		table = kmap_atomic(page);
		ret = CMPXCHG(&table[index], orig_pte, new_pte);
		kunmap_atomic(table);

		kvm_release_page_dirty(page);
	} else {
		struct vm_area_struct *vma;
		unsigned long vaddr = (unsigned long)ptep_user & PAGE_MASK;
		unsigned long pfn;
		unsigned long paddr;

		mmap_read_lock(current->mm);
		vma = find_vma_intersection(current->mm, vaddr, vaddr + PAGE_SIZE);
		if (!vma || !(vma->vm_flags & VM_PFNMAP)) {
			mmap_read_unlock(current->mm);
			return -EFAULT;
		}
		pfn = ((vaddr - vma->vm_start) >> PAGE_SHIFT) + vma->vm_pgoff;
		paddr = pfn << PAGE_SHIFT;
		table = memremap(paddr, PAGE_SIZE, MEMREMAP_WB);
		if (!table) {
			mmap_read_unlock(current->mm);
			return -EFAULT;
		}
		ret = CMPXCHG(&table[index], orig_pte, new_pte);
		memunmap(table);
		mmap_read_unlock(current->mm);
	}

	return (ret != orig_pte);
}

static bool FNAME(prefetch_invalid_gpte)(struct kvm_vcpu *vcpu,
				  struct kvm_mmu_page *sp, u64 *spte,
				  u64 gpte)
{
	if (!FNAME(is_present_gpte)(gpte))
		goto no_present;

	/* if accessed bit is not supported prefetch non accessed gpte */
	if (PT_HAVE_ACCESSED_DIRTY(vcpu->arch.mmu) &&
	    !(gpte & PT_GUEST_ACCESSED_MASK))
		goto no_present;

	if (FNAME(is_rsvd_bits_set)(vcpu->arch.mmu, gpte, PG_LEVEL_4K))
		goto no_present;

	return false;

no_present:
	drop_spte(vcpu->kvm, spte);
	return true;
}

/*
 * For PTTYPE_EPT, a page table can be executable but not readable
 * on supported processors. Therefore, set_spte does not automatically
 * set bit 0 if execute only is supported. Here, we repurpose ACC_USER_MASK
 * to signify readability since it isn't used in the EPT case
 */
static inline unsigned FNAME(gpte_access)(u64 gpte)
{
	unsigned access;
#if PTTYPE == PTTYPE_EPT
	access = ((gpte & VMX_EPT_WRITABLE_MASK) ? ACC_WRITE_MASK : 0) |
		((gpte & VMX_EPT_EXECUTABLE_MASK) ? ACC_EXEC_MASK : 0) |
		((gpte & VMX_EPT_READABLE_MASK) ? ACC_USER_MASK : 0);
#else
	BUILD_BUG_ON(ACC_EXEC_MASK != PT_PRESENT_MASK);
	BUILD_BUG_ON(ACC_EXEC_MASK != 1);
	access = gpte & (PT_WRITABLE_MASK | PT_USER_MASK | PT_PRESENT_MASK);
	/* Combine NX with P (which is set here) to get ACC_EXEC_MASK.  */
	access ^= (gpte >> PT64_NX_SHIFT);
#endif

	return access;
}

static int FNAME(update_accessed_dirty_bits)(struct kvm_vcpu *vcpu,
					     struct kvm_mmu *mmu,
					     struct guest_walker *walker,
					     gpa_t addr, int write_fault)
{
	unsigned level, index;
	pt_element_t pte, orig_pte;
	pt_element_t __user *ptep_user;
	gfn_t table_gfn;
	int ret;

	/* dirty/accessed bits are not supported, so no need to update them */
	if (!PT_HAVE_ACCESSED_DIRTY(mmu))
		return 0;

	for (level = walker->max_level; level >= walker->level; --level) {
		pte = orig_pte = walker->ptes[level - 1];
		table_gfn = walker->table_gfn[level - 1];
		ptep_user = walker->ptep_user[level - 1];
		index = offset_in_page(ptep_user) / sizeof(pt_element_t);
		if (!(pte & PT_GUEST_ACCESSED_MASK)) {
			trace_kvm_mmu_set_accessed_bit(table_gfn, index, sizeof(pte));
			pte |= PT_GUEST_ACCESSED_MASK;
		}
		if (level == walker->level && write_fault &&
				!(pte & PT_GUEST_DIRTY_MASK)) {
			trace_kvm_mmu_set_dirty_bit(table_gfn, index, sizeof(pte));
#if PTTYPE == PTTYPE_EPT
<<<<<<< HEAD
			if (kvm_arch_write_log_dirty(vcpu, addr))
=======
			if (kvm_x86_ops.nested_ops->write_log_dirty(vcpu, addr))
>>>>>>> 68dba7db
				return -EINVAL;
#endif
			pte |= PT_GUEST_DIRTY_MASK;
		}
		if (pte == orig_pte)
			continue;

		/*
		 * If the slot is read-only, simply do not process the accessed
		 * and dirty bits.  This is the correct thing to do if the slot
		 * is ROM, and page tables in read-as-ROM/write-as-MMIO slots
		 * are only supported if the accessed and dirty bits are already
		 * set in the ROM (so that MMIO writes are never needed).
		 *
		 * Note that NPT does not allow this at all and faults, since
		 * it always wants nested page table entries for the guest
		 * page tables to be writable.  And EPT works but will simply
		 * overwrite the read-only memory to set the accessed and dirty
		 * bits.
		 */
		if (unlikely(!walker->pte_writable[level - 1]))
			continue;

		ret = FNAME(cmpxchg_gpte)(vcpu, mmu, ptep_user, index, orig_pte, pte);
		if (ret)
			return ret;

		kvm_vcpu_mark_page_dirty(vcpu, table_gfn);
		walker->ptes[level - 1] = pte;
	}
	return 0;
}

static inline unsigned FNAME(gpte_pkeys)(struct kvm_vcpu *vcpu, u64 gpte)
{
	unsigned pkeys = 0;
#if PTTYPE == 64
	pte_t pte = {.pte = gpte};

	pkeys = pte_flags_pkey(pte_flags(pte));
#endif
	return pkeys;
}

/*
 * Fetch a guest pte for a guest virtual address, or for an L2's GPA.
 */
static int FNAME(walk_addr_generic)(struct guest_walker *walker,
				    struct kvm_vcpu *vcpu, struct kvm_mmu *mmu,
				    gpa_t addr, u32 access)
{
	int ret;
	pt_element_t pte;
	pt_element_t __user *ptep_user;
	gfn_t table_gfn;
	u64 pt_access, pte_access;
	unsigned index, accessed_dirty, pte_pkey;
	unsigned nested_access;
	gpa_t pte_gpa;
	bool have_ad;
	int offset;
	u64 walk_nx_mask = 0;
	const int write_fault = access & PFERR_WRITE_MASK;
	const int user_fault  = access & PFERR_USER_MASK;
	const int fetch_fault = access & PFERR_FETCH_MASK;
	u16 errcode = 0;
	gpa_t real_gpa;
	gfn_t gfn;

	trace_kvm_mmu_pagetable_walk(addr, access);
retry_walk:
	walker->level = mmu->root_level;
	pte           = mmu->get_guest_pgd(vcpu);
	have_ad       = PT_HAVE_ACCESSED_DIRTY(mmu);

#if PTTYPE == 64
	walk_nx_mask = 1ULL << PT64_NX_SHIFT;
	if (walker->level == PT32E_ROOT_LEVEL) {
		pte = mmu->get_pdptr(vcpu, (addr >> 30) & 3);
		trace_kvm_mmu_paging_element(pte, walker->level);
		if (!FNAME(is_present_gpte)(pte))
			goto error;
		--walker->level;
	}
#endif
	walker->max_level = walker->level;
	ASSERT(!(is_long_mode(vcpu) && !is_pae(vcpu)));

	/*
	 * FIXME: on Intel processors, loads of the PDPTE registers for PAE paging
	 * by the MOV to CR instruction are treated as reads and do not cause the
	 * processor to set the dirty flag in any EPT paging-structure entry.
	 */
	nested_access = (have_ad ? PFERR_WRITE_MASK : 0) | PFERR_USER_MASK;

	pte_access = ~0;
	++walker->level;

	do {
		unsigned long host_addr;

		pt_access = pte_access;
		--walker->level;

		index = PT_INDEX(addr, walker->level);
		table_gfn = gpte_to_gfn(pte);
		offset    = index * sizeof(pt_element_t);
		pte_gpa   = gfn_to_gpa(table_gfn) + offset;

		BUG_ON(walker->level < 1);
		walker->table_gfn[walker->level - 1] = table_gfn;
		walker->pte_gpa[walker->level - 1] = pte_gpa;

		real_gpa = mmu->translate_gpa(vcpu, gfn_to_gpa(table_gfn),
					      nested_access,
					      &walker->fault);

		/*
		 * FIXME: This can happen if emulation (for of an INS/OUTS
		 * instruction) triggers a nested page fault.  The exit
		 * qualification / exit info field will incorrectly have
		 * "guest page access" as the nested page fault's cause,
		 * instead of "guest page structure access".  To fix this,
		 * the x86_exception struct should be augmented with enough
		 * information to fix the exit_qualification or exit_info_1
		 * fields.
		 */
		if (unlikely(real_gpa == UNMAPPED_GVA))
			return 0;

		host_addr = kvm_vcpu_gfn_to_hva_prot(vcpu, gpa_to_gfn(real_gpa),
					    &walker->pte_writable[walker->level - 1]);
		if (unlikely(kvm_is_error_hva(host_addr)))
			goto error;

		ptep_user = (pt_element_t __user *)((void *)host_addr + offset);
		if (unlikely(__get_user(pte, ptep_user)))
			goto error;
		walker->ptep_user[walker->level - 1] = ptep_user;

		trace_kvm_mmu_paging_element(pte, walker->level);

		/*
		 * Inverting the NX it lets us AND it like other
		 * permission bits.
		 */
		pte_access = pt_access & (pte ^ walk_nx_mask);

		if (unlikely(!FNAME(is_present_gpte)(pte)))
			goto error;

		if (unlikely(FNAME(is_rsvd_bits_set)(mmu, pte, walker->level))) {
			errcode = PFERR_RSVD_MASK | PFERR_PRESENT_MASK;
			goto error;
		}

		walker->ptes[walker->level - 1] = pte;
	} while (!is_last_gpte(mmu, walker->level, pte));

	pte_pkey = FNAME(gpte_pkeys)(vcpu, pte);
	accessed_dirty = have_ad ? pte_access & PT_GUEST_ACCESSED_MASK : 0;

	/* Convert to ACC_*_MASK flags for struct guest_walker.  */
	walker->pt_access = FNAME(gpte_access)(pt_access ^ walk_nx_mask);
	walker->pte_access = FNAME(gpte_access)(pte_access ^ walk_nx_mask);
	errcode = permission_fault(vcpu, mmu, walker->pte_access, pte_pkey, access);
	if (unlikely(errcode))
		goto error;

	gfn = gpte_to_gfn_lvl(pte, walker->level);
	gfn += (addr & PT_LVL_OFFSET_MASK(walker->level)) >> PAGE_SHIFT;

	if (PTTYPE == 32 && walker->level > PG_LEVEL_4K && is_cpuid_PSE36())
		gfn += pse36_gfn_delta(pte);

	real_gpa = mmu->translate_gpa(vcpu, gfn_to_gpa(gfn), access, &walker->fault);
	if (real_gpa == UNMAPPED_GVA)
		return 0;

	walker->gfn = real_gpa >> PAGE_SHIFT;

	if (!write_fault)
		FNAME(protect_clean_gpte)(mmu, &walker->pte_access, pte);
	else
		/*
		 * On a write fault, fold the dirty bit into accessed_dirty.
		 * For modes without A/D bits support accessed_dirty will be
		 * always clear.
		 */
		accessed_dirty &= pte >>
			(PT_GUEST_DIRTY_SHIFT - PT_GUEST_ACCESSED_SHIFT);

	if (unlikely(!accessed_dirty)) {
		ret = FNAME(update_accessed_dirty_bits)(vcpu, mmu, walker,
							addr, write_fault);
		if (unlikely(ret < 0))
			goto error;
		else if (ret)
			goto retry_walk;
	}

	pgprintk("%s: pte %llx pte_access %x pt_access %x\n",
		 __func__, (u64)pte, walker->pte_access, walker->pt_access);
	return 1;

error:
	errcode |= write_fault | user_fault;
	if (fetch_fault && (mmu->nx ||
			    kvm_read_cr4_bits(vcpu, X86_CR4_SMEP)))
		errcode |= PFERR_FETCH_MASK;

	walker->fault.vector = PF_VECTOR;
	walker->fault.error_code_valid = true;
	walker->fault.error_code = errcode;

#if PTTYPE == PTTYPE_EPT
	/*
	 * Use PFERR_RSVD_MASK in error_code to to tell if EPT
	 * misconfiguration requires to be injected. The detection is
	 * done by is_rsvd_bits_set() above.
	 *
	 * We set up the value of exit_qualification to inject:
	 * [2:0] - Derive from the access bits. The exit_qualification might be
	 *         out of date if it is serving an EPT misconfiguration.
	 * [5:3] - Calculated by the page walk of the guest EPT page tables
	 * [7:8] - Derived from [7:8] of real exit_qualification
	 *
	 * The other bits are set to 0.
	 */
	if (!(errcode & PFERR_RSVD_MASK)) {
		vcpu->arch.exit_qualification &= 0x180;
		if (write_fault)
			vcpu->arch.exit_qualification |= EPT_VIOLATION_ACC_WRITE;
		if (user_fault)
			vcpu->arch.exit_qualification |= EPT_VIOLATION_ACC_READ;
		if (fetch_fault)
			vcpu->arch.exit_qualification |= EPT_VIOLATION_ACC_INSTR;
		vcpu->arch.exit_qualification |= (pte_access & 0x7) << 3;
	}
#endif
	walker->fault.address = addr;
	walker->fault.nested_page_fault = mmu != vcpu->arch.walk_mmu;

	trace_kvm_mmu_walker_error(walker->fault.error_code);
	return 0;
}

static int FNAME(walk_addr)(struct guest_walker *walker,
			    struct kvm_vcpu *vcpu, gpa_t addr, u32 access)
{
	return FNAME(walk_addr_generic)(walker, vcpu, vcpu->arch.mmu, addr,
					access);
}

#if PTTYPE != PTTYPE_EPT
static int FNAME(walk_addr_nested)(struct guest_walker *walker,
				   struct kvm_vcpu *vcpu, gva_t addr,
				   u32 access)
{
	return FNAME(walk_addr_generic)(walker, vcpu, &vcpu->arch.nested_mmu,
					addr, access);
}
#endif

static bool
FNAME(prefetch_gpte)(struct kvm_vcpu *vcpu, struct kvm_mmu_page *sp,
		     u64 *spte, pt_element_t gpte, bool no_dirty_log)
{
	unsigned pte_access;
	gfn_t gfn;
	kvm_pfn_t pfn;

	if (FNAME(prefetch_invalid_gpte)(vcpu, sp, spte, gpte))
		return false;

	pgprintk("%s: gpte %llx spte %p\n", __func__, (u64)gpte, spte);

	gfn = gpte_to_gfn(gpte);
	pte_access = sp->role.access & FNAME(gpte_access)(gpte);
	FNAME(protect_clean_gpte)(vcpu->arch.mmu, &pte_access, gpte);
	pfn = pte_prefetch_gfn_to_pfn(vcpu, gfn,
			no_dirty_log && (pte_access & ACC_WRITE_MASK));
	if (is_error_pfn(pfn))
		return false;

	/*
	 * we call mmu_set_spte() with host_writable = true because
	 * pte_prefetch_gfn_to_pfn always gets a writable pfn.
	 */
	mmu_set_spte(vcpu, spte, pte_access, 0, PG_LEVEL_4K, gfn, pfn,
		     true, true);

	kvm_release_pfn_clean(pfn);
	return true;
}

static void FNAME(update_pte)(struct kvm_vcpu *vcpu, struct kvm_mmu_page *sp,
			      u64 *spte, const void *pte)
{
	pt_element_t gpte = *(const pt_element_t *)pte;

	FNAME(prefetch_gpte)(vcpu, sp, spte, gpte, false);
}

static bool FNAME(gpte_changed)(struct kvm_vcpu *vcpu,
				struct guest_walker *gw, int level)
{
	pt_element_t curr_pte;
	gpa_t base_gpa, pte_gpa = gw->pte_gpa[level - 1];
	u64 mask;
	int r, index;

	if (level == PG_LEVEL_4K) {
		mask = PTE_PREFETCH_NUM * sizeof(pt_element_t) - 1;
		base_gpa = pte_gpa & ~mask;
		index = (pte_gpa - base_gpa) / sizeof(pt_element_t);

		r = kvm_vcpu_read_guest_atomic(vcpu, base_gpa,
				gw->prefetch_ptes, sizeof(gw->prefetch_ptes));
		curr_pte = gw->prefetch_ptes[index];
	} else
		r = kvm_vcpu_read_guest_atomic(vcpu, pte_gpa,
				  &curr_pte, sizeof(curr_pte));

	return r || curr_pte != gw->ptes[level - 1];
}

static void FNAME(pte_prefetch)(struct kvm_vcpu *vcpu, struct guest_walker *gw,
				u64 *sptep)
{
	struct kvm_mmu_page *sp;
	pt_element_t *gptep = gw->prefetch_ptes;
	u64 *spte;
	int i;

	sp = sptep_to_sp(sptep);

	if (sp->role.level > PG_LEVEL_4K)
		return;

	if (sp->role.direct)
		return __direct_pte_prefetch(vcpu, sp, sptep);

	i = (sptep - sp->spt) & ~(PTE_PREFETCH_NUM - 1);
	spte = sp->spt + i;

	for (i = 0; i < PTE_PREFETCH_NUM; i++, spte++) {
		if (spte == sptep)
			continue;

		if (is_shadow_present_pte(*spte))
			continue;

		if (!FNAME(prefetch_gpte)(vcpu, sp, spte, gptep[i], true))
			break;
	}
}

/*
 * Fetch a shadow pte for a specific level in the paging hierarchy.
 * If the guest tries to write a write-protected page, we need to
 * emulate this operation, return 1 to indicate this case.
 */
static int FNAME(fetch)(struct kvm_vcpu *vcpu, gpa_t addr,
			 struct guest_walker *gw,
			 int write_fault, int max_level,
			 kvm_pfn_t pfn, bool map_writable, bool prefault,
			 bool lpage_disallowed)
{
	struct kvm_mmu_page *sp = NULL;
	struct kvm_shadow_walk_iterator it;
	unsigned direct_access, access = gw->pt_access;
	int top_level, hlevel, ret;
	gfn_t base_gfn = gw->gfn;

	direct_access = gw->pte_access;

	top_level = vcpu->arch.mmu->root_level;
	if (top_level == PT32E_ROOT_LEVEL)
		top_level = PT32_ROOT_LEVEL;
	/*
	 * Verify that the top-level gpte is still there.  Since the page
	 * is a root page, it is either write protected (and cannot be
	 * changed from now on) or it is invalid (in which case, we don't
	 * really care if it changes underneath us after this point).
	 */
	if (FNAME(gpte_changed)(vcpu, gw, top_level))
		goto out_gpte_changed;

	if (WARN_ON(!VALID_PAGE(vcpu->arch.mmu->root_hpa)))
		goto out_gpte_changed;

	for (shadow_walk_init(&it, vcpu, addr);
	     shadow_walk_okay(&it) && it.level > gw->level;
	     shadow_walk_next(&it)) {
		gfn_t table_gfn;

		clear_sp_write_flooding_count(it.sptep);
		drop_large_spte(vcpu, it.sptep);

		sp = NULL;
		if (!is_shadow_present_pte(*it.sptep)) {
			table_gfn = gw->table_gfn[it.level - 2];
			sp = kvm_mmu_get_page(vcpu, table_gfn, addr, it.level-1,
					      false, access);
		}

		/*
		 * Verify that the gpte in the page we've just write
		 * protected is still there.
		 */
		if (FNAME(gpte_changed)(vcpu, gw, it.level - 1))
			goto out_gpte_changed;

		if (sp)
			link_shadow_page(vcpu, it.sptep, sp);
	}

	hlevel = kvm_mmu_hugepage_adjust(vcpu, gw->gfn, max_level, &pfn);

	trace_kvm_mmu_spte_requested(addr, gw->level, pfn);

	for (; shadow_walk_okay(&it); shadow_walk_next(&it)) {
		clear_sp_write_flooding_count(it.sptep);

		/*
		 * We cannot overwrite existing page tables with an NX
		 * large page, as the leaf could be executable.
		 */
		disallowed_hugepage_adjust(it, gw->gfn, &pfn, &hlevel);

		base_gfn = gw->gfn & ~(KVM_PAGES_PER_HPAGE(it.level) - 1);
		if (it.level == hlevel)
			break;

		validate_direct_spte(vcpu, it.sptep, direct_access);

		drop_large_spte(vcpu, it.sptep);

		if (!is_shadow_present_pte(*it.sptep)) {
			sp = kvm_mmu_get_page(vcpu, base_gfn, addr,
					      it.level - 1, true, direct_access);
			link_shadow_page(vcpu, it.sptep, sp);
			if (lpage_disallowed)
				account_huge_nx_page(vcpu->kvm, sp);
		}
	}

	ret = mmu_set_spte(vcpu, it.sptep, gw->pte_access, write_fault,
			   it.level, base_gfn, pfn, prefault, map_writable);
	FNAME(pte_prefetch)(vcpu, gw, it.sptep);
	++vcpu->stat.pf_fixed;
	return ret;

out_gpte_changed:
	return RET_PF_RETRY;
}

 /*
 * To see whether the mapped gfn can write its page table in the current
 * mapping.
 *
 * It is the helper function of FNAME(page_fault). When guest uses large page
 * size to map the writable gfn which is used as current page table, we should
 * force kvm to use small page size to map it because new shadow page will be
 * created when kvm establishes shadow page table that stop kvm using large
 * page size. Do it early can avoid unnecessary #PF and emulation.
 *
 * @write_fault_to_shadow_pgtable will return true if the fault gfn is
 * currently used as its page table.
 *
 * Note: the PDPT page table is not checked for PAE-32 bit guest. It is ok
 * since the PDPT is always shadowed, that means, we can not use large page
 * size to map the gfn which is used as PDPT.
 */
static bool
FNAME(is_self_change_mapping)(struct kvm_vcpu *vcpu,
			      struct guest_walker *walker, int user_fault,
			      bool *write_fault_to_shadow_pgtable)
{
	int level;
	gfn_t mask = ~(KVM_PAGES_PER_HPAGE(walker->level) - 1);
	bool self_changed = false;

	if (!(walker->pte_access & ACC_WRITE_MASK ||
	      (!is_write_protection(vcpu) && !user_fault)))
		return false;

	for (level = walker->level; level <= walker->max_level; level++) {
		gfn_t gfn = walker->gfn ^ walker->table_gfn[level - 1];

		self_changed |= !(gfn & mask);
		*write_fault_to_shadow_pgtable |= !gfn;
	}

	return self_changed;
}

/*
 * Page fault handler.  There are several causes for a page fault:
 *   - there is no shadow pte for the guest pte
 *   - write access through a shadow pte marked read only so that we can set
 *     the dirty bit
 *   - write access to a shadow pte marked read only so we can update the page
 *     dirty bitmap, when userspace requests it
 *   - mmio access; in this case we will never install a present shadow pte
 *   - normal guest page fault due to the guest pte marked not present, not
 *     writable, or not executable
 *
 *  Returns: 1 if we need to emulate the instruction, 0 otherwise, or
 *           a negative value on error.
 */
static int FNAME(page_fault)(struct kvm_vcpu *vcpu, gpa_t addr, u32 error_code,
			     bool prefault)
{
	int write_fault = error_code & PFERR_WRITE_MASK;
	int user_fault = error_code & PFERR_USER_MASK;
	struct guest_walker walker;
	int r;
	kvm_pfn_t pfn;
	unsigned long mmu_seq;
	bool map_writable, is_self_change_mapping;
	bool lpage_disallowed = (error_code & PFERR_FETCH_MASK) &&
				is_nx_huge_page_enabled();
	int max_level;

	pgprintk("%s: addr %lx err %x\n", __func__, addr, error_code);

	/*
	 * If PFEC.RSVD is set, this is a shadow page fault.
	 * The bit needs to be cleared before walking guest page tables.
	 */
	error_code &= ~PFERR_RSVD_MASK;

	/*
	 * Look up the guest pte for the faulting address.
	 */
	r = FNAME(walk_addr)(&walker, vcpu, addr, error_code);

	/*
	 * The page is not mapped by the guest.  Let the guest handle it.
	 */
	if (!r) {
		pgprintk("%s: guest page fault\n", __func__);
		if (!prefault)
			kvm_inject_emulated_page_fault(vcpu, &walker.fault);

		return RET_PF_RETRY;
	}

	if (page_fault_handle_page_track(vcpu, error_code, walker.gfn)) {
		shadow_page_table_clear_flood(vcpu, addr);
		return RET_PF_EMULATE;
	}

	r = mmu_topup_memory_caches(vcpu, true);
	if (r)
		return r;

	vcpu->arch.write_fault_to_shadow_pgtable = false;

	is_self_change_mapping = FNAME(is_self_change_mapping)(vcpu,
	      &walker, user_fault, &vcpu->arch.write_fault_to_shadow_pgtable);

	if (lpage_disallowed || is_self_change_mapping)
		max_level = PG_LEVEL_4K;
	else
		max_level = walker.level;

	mmu_seq = vcpu->kvm->mmu_notifier_seq;
	smp_rmb();

	if (try_async_pf(vcpu, prefault, walker.gfn, addr, &pfn, write_fault,
			 &map_writable))
		return RET_PF_RETRY;

	if (handle_abnormal_pfn(vcpu, addr, walker.gfn, pfn, walker.pte_access, &r))
		return r;

	/*
	 * Do not change pte_access if the pfn is a mmio page, otherwise
	 * we will cache the incorrect access into mmio spte.
	 */
	if (write_fault && !(walker.pte_access & ACC_WRITE_MASK) &&
	     !is_write_protection(vcpu) && !user_fault &&
	      !is_noslot_pfn(pfn)) {
		walker.pte_access |= ACC_WRITE_MASK;
		walker.pte_access &= ~ACC_USER_MASK;

		/*
		 * If we converted a user page to a kernel page,
		 * so that the kernel can write to it when cr0.wp=0,
		 * then we should prevent the kernel from executing it
		 * if SMEP is enabled.
		 */
		if (kvm_read_cr4_bits(vcpu, X86_CR4_SMEP))
			walker.pte_access &= ~ACC_EXEC_MASK;
	}

	r = RET_PF_RETRY;
	spin_lock(&vcpu->kvm->mmu_lock);
	if (mmu_notifier_retry(vcpu->kvm, mmu_seq))
		goto out_unlock;

	kvm_mmu_audit(vcpu, AUDIT_PRE_PAGE_FAULT);
	r = make_mmu_pages_available(vcpu);
	if (r)
		goto out_unlock;
	r = FNAME(fetch)(vcpu, addr, &walker, write_fault, max_level, pfn,
			 map_writable, prefault, lpage_disallowed);
	kvm_mmu_audit(vcpu, AUDIT_POST_PAGE_FAULT);

out_unlock:
	spin_unlock(&vcpu->kvm->mmu_lock);
	kvm_release_pfn_clean(pfn);
	return r;
}

static gpa_t FNAME(get_level1_sp_gpa)(struct kvm_mmu_page *sp)
{
	int offset = 0;

	WARN_ON(sp->role.level != PG_LEVEL_4K);

	if (PTTYPE == 32)
		offset = sp->role.quadrant << PT64_LEVEL_BITS;

	return gfn_to_gpa(sp->gfn) + offset * sizeof(pt_element_t);
}

static void FNAME(invlpg)(struct kvm_vcpu *vcpu, gva_t gva, hpa_t root_hpa)
{
	struct kvm_shadow_walk_iterator iterator;
	struct kvm_mmu_page *sp;
	int level;
	u64 *sptep;

	vcpu_clear_mmio_info(vcpu, gva);

	/*
	 * No need to check return value here, rmap_can_add() can
	 * help us to skip pte prefetch later.
	 */
	mmu_topup_memory_caches(vcpu, true);

	if (!VALID_PAGE(root_hpa)) {
		WARN_ON(1);
		return;
	}

	spin_lock(&vcpu->kvm->mmu_lock);
	for_each_shadow_entry_using_root(vcpu, root_hpa, gva, iterator) {
		level = iterator.level;
		sptep = iterator.sptep;

		sp = sptep_to_sp(sptep);
		if (is_last_spte(*sptep, level)) {
			pt_element_t gpte;
			gpa_t pte_gpa;

			if (!sp->unsync)
				break;

			pte_gpa = FNAME(get_level1_sp_gpa)(sp);
			pte_gpa += (sptep - sp->spt) * sizeof(pt_element_t);

			if (mmu_page_zap_pte(vcpu->kvm, sp, sptep))
				kvm_flush_remote_tlbs_with_address(vcpu->kvm,
					sp->gfn, KVM_PAGES_PER_HPAGE(sp->role.level));

			if (!rmap_can_add(vcpu))
				break;

			if (kvm_vcpu_read_guest_atomic(vcpu, pte_gpa, &gpte,
						       sizeof(pt_element_t)))
				break;

			FNAME(update_pte)(vcpu, sp, sptep, &gpte);
		}

		if (!is_shadow_present_pte(*sptep) || !sp->unsync_children)
			break;
	}
	spin_unlock(&vcpu->kvm->mmu_lock);
}

/* Note, @addr is a GPA when gva_to_gpa() translates an L2 GPA to an L1 GPA. */
static gpa_t FNAME(gva_to_gpa)(struct kvm_vcpu *vcpu, gpa_t addr, u32 access,
			       struct x86_exception *exception)
{
	struct guest_walker walker;
	gpa_t gpa = UNMAPPED_GVA;
	int r;

	r = FNAME(walk_addr)(&walker, vcpu, addr, access);

	if (r) {
		gpa = gfn_to_gpa(walker.gfn);
		gpa |= addr & ~PAGE_MASK;
	} else if (exception)
		*exception = walker.fault;

	return gpa;
}

#if PTTYPE != PTTYPE_EPT
/* Note, gva_to_gpa_nested() is only used to translate L2 GVAs. */
static gpa_t FNAME(gva_to_gpa_nested)(struct kvm_vcpu *vcpu, gpa_t vaddr,
				      u32 access,
				      struct x86_exception *exception)
{
	struct guest_walker walker;
	gpa_t gpa = UNMAPPED_GVA;
	int r;

#ifndef CONFIG_X86_64
	/* A 64-bit GVA should be impossible on 32-bit KVM. */
	WARN_ON_ONCE(vaddr >> 32);
#endif

	r = FNAME(walk_addr_nested)(&walker, vcpu, vaddr, access);

	if (r) {
		gpa = gfn_to_gpa(walker.gfn);
		gpa |= vaddr & ~PAGE_MASK;
	} else if (exception)
		*exception = walker.fault;

	return gpa;
}
#endif

/*
 * Using the cached information from sp->gfns is safe because:
 * - The spte has a reference to the struct page, so the pfn for a given gfn
 *   can't change unless all sptes pointing to it are nuked first.
 *
 * Note:
 *   We should flush all tlbs if spte is dropped even though guest is
 *   responsible for it. Since if we don't, kvm_mmu_notifier_invalidate_page
 *   and kvm_mmu_notifier_invalidate_range_start detect the mapping page isn't
 *   used by guest then tlbs are not flushed, so guest is allowed to access the
 *   freed pages.
 *   And we increase kvm->tlbs_dirty to delay tlbs flush in this case.
 */
static int FNAME(sync_page)(struct kvm_vcpu *vcpu, struct kvm_mmu_page *sp)
{
	int i, nr_present = 0;
	bool host_writable;
	gpa_t first_pte_gpa;
	int set_spte_ret = 0;

	/* direct kvm_mmu_page can not be unsync. */
	BUG_ON(sp->role.direct);

	first_pte_gpa = FNAME(get_level1_sp_gpa)(sp);

	for (i = 0; i < PT64_ENT_PER_PAGE; i++) {
		unsigned pte_access;
		pt_element_t gpte;
		gpa_t pte_gpa;
		gfn_t gfn;

		if (!sp->spt[i])
			continue;

		pte_gpa = first_pte_gpa + i * sizeof(pt_element_t);

		if (kvm_vcpu_read_guest_atomic(vcpu, pte_gpa, &gpte,
					       sizeof(pt_element_t)))
			return 0;

		if (FNAME(prefetch_invalid_gpte)(vcpu, sp, &sp->spt[i], gpte)) {
			/*
			 * Update spte before increasing tlbs_dirty to make
			 * sure no tlb flush is lost after spte is zapped; see
			 * the comments in kvm_flush_remote_tlbs().
			 */
			smp_wmb();
			vcpu->kvm->tlbs_dirty++;
			continue;
		}

		gfn = gpte_to_gfn(gpte);
		pte_access = sp->role.access;
		pte_access &= FNAME(gpte_access)(gpte);
		FNAME(protect_clean_gpte)(vcpu->arch.mmu, &pte_access, gpte);

		if (sync_mmio_spte(vcpu, &sp->spt[i], gfn, pte_access,
		      &nr_present))
			continue;

		if (gfn != sp->gfns[i]) {
			drop_spte(vcpu->kvm, &sp->spt[i]);
			/*
			 * The same as above where we are doing
			 * prefetch_invalid_gpte().
			 */
			smp_wmb();
			vcpu->kvm->tlbs_dirty++;
			continue;
		}

		nr_present++;

		host_writable = sp->spt[i] & SPTE_HOST_WRITEABLE;

		set_spte_ret |= set_spte(vcpu, &sp->spt[i],
					 pte_access, PG_LEVEL_4K,
					 gfn, spte_to_pfn(sp->spt[i]),
					 true, false, host_writable);
	}

	if (set_spte_ret & SET_SPTE_NEED_REMOTE_TLB_FLUSH)
		kvm_flush_remote_tlbs(vcpu->kvm);

	return nr_present;
}

#undef pt_element_t
#undef guest_walker
#undef FNAME
#undef PT_BASE_ADDR_MASK
#undef PT_INDEX
#undef PT_LVL_ADDR_MASK
#undef PT_LVL_OFFSET_MASK
#undef PT_LEVEL_BITS
#undef PT_MAX_FULL_LEVELS
#undef gpte_to_gfn
#undef gpte_to_gfn_lvl
#undef CMPXCHG
#undef PT_GUEST_ACCESSED_MASK
#undef PT_GUEST_DIRTY_MASK
#undef PT_GUEST_DIRTY_SHIFT
#undef PT_GUEST_ACCESSED_SHIFT
#undef PT_HAVE_ACCESSED_DIRTY<|MERGE_RESOLUTION|>--- conflicted
+++ resolved
@@ -260,11 +260,7 @@
 				!(pte & PT_GUEST_DIRTY_MASK)) {
 			trace_kvm_mmu_set_dirty_bit(table_gfn, index, sizeof(pte));
 #if PTTYPE == PTTYPE_EPT
-<<<<<<< HEAD
-			if (kvm_arch_write_log_dirty(vcpu, addr))
-=======
 			if (kvm_x86_ops.nested_ops->write_log_dirty(vcpu, addr))
->>>>>>> 68dba7db
 				return -EINVAL;
 #endif
 			pte |= PT_GUEST_DIRTY_MASK;
