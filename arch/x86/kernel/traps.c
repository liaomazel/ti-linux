--- conflicted
+++ resolved
@@ -790,12 +790,6 @@
 	 * Keep it simple: clear DR6 immediately.
 	 */
 	get_debugreg(dr6, 6);
-<<<<<<< HEAD
-	set_debugreg(0, 6);
-	/* Filter out all the reserved bits which are preset to 1 */
-	dr6 &= ~DR6_RESERVED;
-
-=======
 	set_debugreg(DR6_RESERVED, 6);
 	dr6 ^= DR6_RESERVED; /* Flip to positive polarity */
 
@@ -812,7 +806,6 @@
 	 */
 	clear_thread_flag(TIF_BLOCKSTEP);
 
->>>>>>> 71198d19
 	return dr6;
 }
 
