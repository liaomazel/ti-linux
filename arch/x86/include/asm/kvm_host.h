--- conflicted
+++ resolved
@@ -1179,10 +1179,6 @@
 	void (*enable_log_dirty_pt_masked)(struct kvm *kvm,
 					   struct kvm_memory_slot *slot,
 					   gfn_t offset, unsigned long mask);
-<<<<<<< HEAD
-	int (*write_log_dirty)(struct kvm_vcpu *vcpu, gpa_t l2_gpa);
-=======
->>>>>>> 68dba7db
 
 	/* pmu operations of sub-arch */
 	const struct kvm_pmu_ops *pmu_ops;
