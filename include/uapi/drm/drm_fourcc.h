--- conflicted
+++ resolved
@@ -1004,11 +1004,7 @@
 #define DRM_FORMAT_MOD_AMLOGIC_FBC(__layout, __options) \
 	fourcc_mod_code(AMLOGIC, \
 			((__layout) & __fourcc_mod_amlogic_layout_mask) | \
-<<<<<<< HEAD
-			((__options) & __fourcc_mod_amlogic_options_mask \
-=======
 			(((__options) & __fourcc_mod_amlogic_options_mask) \
->>>>>>> 380485a9
 			 << __fourcc_mod_amlogic_options_shift))
 
 /* Amlogic FBC Layouts */
