/* SPDX-License-Identifier: GPL-2.0 */
#ifndef __ACPI_NUMA_H
#define __ACPI_NUMA_H

#ifdef CONFIG_ACPI_NUMA
#include <linux/kernel.h>
#include <linux/numa.h>

/* Proximity bitmap length */
#if MAX_NUMNODES > 256
#define MAX_PXM_DOMAINS MAX_NUMNODES
#else
#define MAX_PXM_DOMAINS (256)	/* Old pxm spec is defined 8 bit */
#endif

extern int pxm_to_node(int);
extern int node_to_pxm(int);
extern int acpi_map_pxm_to_node(int);
extern unsigned char acpi_srat_revision;
extern void disable_srat(void);

extern void bad_srat(void);
extern int srat_disabled(void);

#else				/* CONFIG_ACPI_NUMA */
<<<<<<< HEAD
static inline void disable_srat(void)
{
=======
static inline int pxm_to_node(int pxm)
{
	return 0;
>>>>>>> f840f137
}
#endif				/* CONFIG_ACPI_NUMA */

#ifdef CONFIG_ACPI_HMAT
extern void disable_hmat(void);
#else				/* CONFIG_ACPI_HMAT */
static inline void disable_hmat(void)
{
}
#endif				/* CONFIG_ACPI_HMAT */
#endif				/* __ACP_NUMA_H */<|MERGE_RESOLUTION|>--- conflicted
+++ resolved
@@ -23,14 +23,12 @@
 extern int srat_disabled(void);
 
 #else				/* CONFIG_ACPI_NUMA */
-<<<<<<< HEAD
 static inline void disable_srat(void)
 {
-=======
+}
 static inline int pxm_to_node(int pxm)
 {
 	return 0;
->>>>>>> f840f137
 }
 #endif				/* CONFIG_ACPI_NUMA */
 
