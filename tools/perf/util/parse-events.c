--- conflicted
+++ resolved
@@ -1538,19 +1538,11 @@
 			    &config_terms, auto_merge_stats, NULL);
 	if (!evsel)
 		return -ENOMEM;
-<<<<<<< HEAD
 
 	evsel->pmu_name = name ? strdup(name) : NULL;
 	evsel->use_uncore_alias = use_uncore_alias;
 	evsel->percore = config_term_percore(&evsel->config_terms);
 
-=======
-
-	evsel->pmu_name = name ? strdup(name) : NULL;
-	evsel->use_uncore_alias = use_uncore_alias;
-	evsel->percore = config_term_percore(&evsel->config_terms);
-
->>>>>>> 71198d19
 	if (parse_state->fake_pmu)
 		return 0;
 
