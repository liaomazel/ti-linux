// SPDX-License-Identifier: GPL-2.0-or-later
/*
 *	TCP over IPv6
 *	Linux INET6 implementation
 *
 *	Authors:
 *	Pedro Roque		<roque@di.fc.ul.pt>
 *
 *	Based on:
 *	linux/net/ipv4/tcp.c
 *	linux/net/ipv4/tcp_input.c
 *	linux/net/ipv4/tcp_output.c
 *
 *	Fixes:
 *	Hideaki YOSHIFUJI	:	sin6_scope_id support
 *	YOSHIFUJI Hideaki @USAGI and:	Support IPV6_V6ONLY socket option, which
 *	Alexey Kuznetsov		allow both IPv4 and IPv6 sockets to bind
 *					a single port at the same time.
 *	YOSHIFUJI Hideaki @USAGI:	convert /proc/net/tcp6 to seq_file.
 */

#include <linux/bottom_half.h>
#include <linux/module.h>
#include <linux/errno.h>
#include <linux/types.h>
#include <linux/socket.h>
#include <linux/sockios.h>
#include <linux/net.h>
#include <linux/jiffies.h>
#include <linux/in.h>
#include <linux/in6.h>
#include <linux/netdevice.h>
#include <linux/init.h>
#include <linux/jhash.h>
#include <linux/ipsec.h>
#include <linux/times.h>
#include <linux/slab.h>
#include <linux/uaccess.h>
#include <linux/ipv6.h>
#include <linux/icmpv6.h>
#include <linux/random.h>
#include <linux/indirect_call_wrapper.h>

#include <net/tcp.h>
#include <net/ndisc.h>
#include <net/inet6_hashtables.h>
#include <net/inet6_connection_sock.h>
#include <net/ipv6.h>
#include <net/transp_v6.h>
#include <net/addrconf.h>
#include <net/ip6_route.h>
#include <net/ip6_checksum.h>
#include <net/inet_ecn.h>
#include <net/protocol.h>
#include <net/xfrm.h>
#include <net/snmp.h>
#include <net/dsfield.h>
#include <net/timewait_sock.h>
#include <net/inet_common.h>
#include <net/secure_seq.h>
#include <net/busy_poll.h>

#include <linux/proc_fs.h>
#include <linux/seq_file.h>

#include <crypto/hash.h>
#include <linux/scatterlist.h>

#include <trace/events/tcp.h>

static void	tcp_v6_send_reset(const struct sock *sk, struct sk_buff *skb);
static void	tcp_v6_reqsk_send_ack(const struct sock *sk, struct sk_buff *skb,
				      struct request_sock *req);

static int	tcp_v6_do_rcv(struct sock *sk, struct sk_buff *skb);

static const struct inet_connection_sock_af_ops ipv6_mapped;
const struct inet_connection_sock_af_ops ipv6_specific;
#ifdef CONFIG_TCP_MD5SIG
static const struct tcp_sock_af_ops tcp_sock_ipv6_specific;
static const struct tcp_sock_af_ops tcp_sock_ipv6_mapped_specific;
#else
static struct tcp_md5sig_key *tcp_v6_md5_do_lookup(const struct sock *sk,
						   const struct in6_addr *addr,
						   int l3index)
{
	return NULL;
}
#endif

/* Helper returning the inet6 address from a given tcp socket.
 * It can be used in TCP stack instead of inet6_sk(sk).
 * This avoids a dereference and allow compiler optimizations.
 * It is a specialized version of inet6_sk_generic().
 */
static struct ipv6_pinfo *tcp_inet6_sk(const struct sock *sk)
{
	unsigned int offset = sizeof(struct tcp6_sock) - sizeof(struct ipv6_pinfo);

	return (struct ipv6_pinfo *)(((u8 *)sk) + offset);
}

static void inet6_sk_rx_dst_set(struct sock *sk, const struct sk_buff *skb)
{
	struct dst_entry *dst = skb_dst(skb);

	if (dst && dst_hold_safe(dst)) {
		const struct rt6_info *rt = (const struct rt6_info *)dst;

		sk->sk_rx_dst = dst;
		inet_sk(sk)->rx_dst_ifindex = skb->skb_iif;
		tcp_inet6_sk(sk)->rx_dst_cookie = rt6_get_cookie(rt);
	}
}

static u32 tcp_v6_init_seq(const struct sk_buff *skb)
{
	return secure_tcpv6_seq(ipv6_hdr(skb)->daddr.s6_addr32,
				ipv6_hdr(skb)->saddr.s6_addr32,
				tcp_hdr(skb)->dest,
				tcp_hdr(skb)->source);
}

static u32 tcp_v6_init_ts_off(const struct net *net, const struct sk_buff *skb)
{
	return secure_tcpv6_ts_off(net, ipv6_hdr(skb)->daddr.s6_addr32,
				   ipv6_hdr(skb)->saddr.s6_addr32);
}

static int tcp_v6_pre_connect(struct sock *sk, struct sockaddr *uaddr,
			      int addr_len)
{
	/* This check is replicated from tcp_v6_connect() and intended to
	 * prevent BPF program called below from accessing bytes that are out
	 * of the bound specified by user in addr_len.
	 */
	if (addr_len < SIN6_LEN_RFC2133)
		return -EINVAL;

	sock_owned_by_me(sk);

	return BPF_CGROUP_RUN_PROG_INET6_CONNECT(sk, uaddr);
}

static int tcp_v6_connect(struct sock *sk, struct sockaddr *uaddr,
			  int addr_len)
{
	struct sockaddr_in6 *usin = (struct sockaddr_in6 *) uaddr;
	struct inet_sock *inet = inet_sk(sk);
	struct inet_connection_sock *icsk = inet_csk(sk);
	struct ipv6_pinfo *np = tcp_inet6_sk(sk);
	struct tcp_sock *tp = tcp_sk(sk);
	struct in6_addr *saddr = NULL, *final_p, final;
	struct ipv6_txoptions *opt;
	struct flowi6 fl6;
	struct dst_entry *dst;
	int addr_type;
	int err;
	struct inet_timewait_death_row *tcp_death_row = &sock_net(sk)->ipv4.tcp_death_row;

	if (addr_len < SIN6_LEN_RFC2133)
		return -EINVAL;

	if (usin->sin6_family != AF_INET6)
		return -EAFNOSUPPORT;

	memset(&fl6, 0, sizeof(fl6));

	if (np->sndflow) {
		fl6.flowlabel = usin->sin6_flowinfo&IPV6_FLOWINFO_MASK;
		IP6_ECN_flow_init(fl6.flowlabel);
		if (fl6.flowlabel&IPV6_FLOWLABEL_MASK) {
			struct ip6_flowlabel *flowlabel;
			flowlabel = fl6_sock_lookup(sk, fl6.flowlabel);
			if (IS_ERR(flowlabel))
				return -EINVAL;
			fl6_sock_release(flowlabel);
		}
	}

	/*
	 *	connect() to INADDR_ANY means loopback (BSD'ism).
	 */

	if (ipv6_addr_any(&usin->sin6_addr)) {
		if (ipv6_addr_v4mapped(&sk->sk_v6_rcv_saddr))
			ipv6_addr_set_v4mapped(htonl(INADDR_LOOPBACK),
					       &usin->sin6_addr);
		else
			usin->sin6_addr = in6addr_loopback;
	}

	addr_type = ipv6_addr_type(&usin->sin6_addr);

	if (addr_type & IPV6_ADDR_MULTICAST)
		return -ENETUNREACH;

	if (addr_type&IPV6_ADDR_LINKLOCAL) {
		if (addr_len >= sizeof(struct sockaddr_in6) &&
		    usin->sin6_scope_id) {
			/* If interface is set while binding, indices
			 * must coincide.
			 */
			if (!sk_dev_equal_l3scope(sk, usin->sin6_scope_id))
				return -EINVAL;

			sk->sk_bound_dev_if = usin->sin6_scope_id;
		}

		/* Connect to link-local address requires an interface */
		if (!sk->sk_bound_dev_if)
			return -EINVAL;
	}

	if (tp->rx_opt.ts_recent_stamp &&
	    !ipv6_addr_equal(&sk->sk_v6_daddr, &usin->sin6_addr)) {
		tp->rx_opt.ts_recent = 0;
		tp->rx_opt.ts_recent_stamp = 0;
		WRITE_ONCE(tp->write_seq, 0);
	}

	sk->sk_v6_daddr = usin->sin6_addr;
	np->flow_label = fl6.flowlabel;

	/*
	 *	TCP over IPv4
	 */

	if (addr_type & IPV6_ADDR_MAPPED) {
		u32 exthdrlen = icsk->icsk_ext_hdr_len;
		struct sockaddr_in sin;

		if (__ipv6_only_sock(sk))
			return -ENETUNREACH;

		sin.sin_family = AF_INET;
		sin.sin_port = usin->sin6_port;
		sin.sin_addr.s_addr = usin->sin6_addr.s6_addr32[3];

		icsk->icsk_af_ops = &ipv6_mapped;
		if (sk_is_mptcp(sk))
			mptcpv6_handle_mapped(sk, true);
		sk->sk_backlog_rcv = tcp_v4_do_rcv;
#ifdef CONFIG_TCP_MD5SIG
		tp->af_specific = &tcp_sock_ipv6_mapped_specific;
#endif

		err = tcp_v4_connect(sk, (struct sockaddr *)&sin, sizeof(sin));

		if (err) {
			icsk->icsk_ext_hdr_len = exthdrlen;
			icsk->icsk_af_ops = &ipv6_specific;
			if (sk_is_mptcp(sk))
				mptcpv6_handle_mapped(sk, false);
			sk->sk_backlog_rcv = tcp_v6_do_rcv;
#ifdef CONFIG_TCP_MD5SIG
			tp->af_specific = &tcp_sock_ipv6_specific;
#endif
			goto failure;
		}
		np->saddr = sk->sk_v6_rcv_saddr;

		return err;
	}

	if (!ipv6_addr_any(&sk->sk_v6_rcv_saddr))
		saddr = &sk->sk_v6_rcv_saddr;

	fl6.flowi6_proto = IPPROTO_TCP;
	fl6.daddr = sk->sk_v6_daddr;
	fl6.saddr = saddr ? *saddr : np->saddr;
	fl6.flowi6_oif = sk->sk_bound_dev_if;
	fl6.flowi6_mark = sk->sk_mark;
	fl6.fl6_dport = usin->sin6_port;
	fl6.fl6_sport = inet->inet_sport;
	fl6.flowi6_uid = sk->sk_uid;

	opt = rcu_dereference_protected(np->opt, lockdep_sock_is_held(sk));
	final_p = fl6_update_dst(&fl6, opt, &final);

	security_sk_classify_flow(sk, flowi6_to_flowi(&fl6));

	dst = ip6_dst_lookup_flow(sock_net(sk), sk, &fl6, final_p);
	if (IS_ERR(dst)) {
		err = PTR_ERR(dst);
		goto failure;
	}

	if (!saddr) {
		saddr = &fl6.saddr;
		sk->sk_v6_rcv_saddr = *saddr;
	}

	/* set the source address */
	np->saddr = *saddr;
	inet->inet_rcv_saddr = LOOPBACK4_IPV6;

	sk->sk_gso_type = SKB_GSO_TCPV6;
	ip6_dst_store(sk, dst, NULL, NULL);

	icsk->icsk_ext_hdr_len = 0;
	if (opt)
		icsk->icsk_ext_hdr_len = opt->opt_flen +
					 opt->opt_nflen;

	tp->rx_opt.mss_clamp = IPV6_MIN_MTU - sizeof(struct tcphdr) - sizeof(struct ipv6hdr);

	inet->inet_dport = usin->sin6_port;

	tcp_set_state(sk, TCP_SYN_SENT);
	err = inet6_hash_connect(tcp_death_row, sk);
	if (err)
		goto late_failure;

	sk_set_txhash(sk);

	if (likely(!tp->repair)) {
		if (!tp->write_seq)
			WRITE_ONCE(tp->write_seq,
				   secure_tcpv6_seq(np->saddr.s6_addr32,
						    sk->sk_v6_daddr.s6_addr32,
						    inet->inet_sport,
						    inet->inet_dport));
		tp->tsoffset = secure_tcpv6_ts_off(sock_net(sk),
						   np->saddr.s6_addr32,
						   sk->sk_v6_daddr.s6_addr32);
	}

	if (tcp_fastopen_defer_connect(sk, &err))
		return err;
	if (err)
		goto late_failure;

	err = tcp_connect(sk);
	if (err)
		goto late_failure;

	return 0;

late_failure:
	tcp_set_state(sk, TCP_CLOSE);
failure:
	inet->inet_dport = 0;
	sk->sk_route_caps = 0;
	return err;
}

static void tcp_v6_mtu_reduced(struct sock *sk)
{
	struct dst_entry *dst;

	if ((1 << sk->sk_state) & (TCPF_LISTEN | TCPF_CLOSE))
		return;

	dst = inet6_csk_update_pmtu(sk, tcp_sk(sk)->mtu_info);
	if (!dst)
		return;

	if (inet_csk(sk)->icsk_pmtu_cookie > dst_mtu(dst)) {
		tcp_sync_mss(sk, dst_mtu(dst));
		tcp_simple_retransmit(sk);
	}
}

static int tcp_v6_err(struct sk_buff *skb, struct inet6_skb_parm *opt,
		u8 type, u8 code, int offset, __be32 info)
{
	const struct ipv6hdr *hdr = (const struct ipv6hdr *)skb->data;
	const struct tcphdr *th = (struct tcphdr *)(skb->data+offset);
	struct net *net = dev_net(skb->dev);
	struct request_sock *fastopen;
	struct ipv6_pinfo *np;
	struct tcp_sock *tp;
	__u32 seq, snd_una;
	struct sock *sk;
	bool fatal;
	int err;

	sk = __inet6_lookup_established(net, &tcp_hashinfo,
					&hdr->daddr, th->dest,
					&hdr->saddr, ntohs(th->source),
					skb->dev->ifindex, inet6_sdif(skb));

	if (!sk) {
		__ICMP6_INC_STATS(net, __in6_dev_get(skb->dev),
				  ICMP6_MIB_INERRORS);
		return -ENOENT;
	}

	if (sk->sk_state == TCP_TIME_WAIT) {
		inet_twsk_put(inet_twsk(sk));
		return 0;
	}
	seq = ntohl(th->seq);
	fatal = icmpv6_err_convert(type, code, &err);
	if (sk->sk_state == TCP_NEW_SYN_RECV) {
		tcp_req_err(sk, seq, fatal);
		return 0;
	}

	bh_lock_sock(sk);
	if (sock_owned_by_user(sk) && type != ICMPV6_PKT_TOOBIG)
		__NET_INC_STATS(net, LINUX_MIB_LOCKDROPPEDICMPS);

	if (sk->sk_state == TCP_CLOSE)
		goto out;

	if (ipv6_hdr(skb)->hop_limit < tcp_inet6_sk(sk)->min_hopcount) {
		__NET_INC_STATS(net, LINUX_MIB_TCPMINTTLDROP);
		goto out;
	}

	tp = tcp_sk(sk);
	/* XXX (TFO) - tp->snd_una should be ISN (tcp_create_openreq_child() */
	fastopen = rcu_dereference(tp->fastopen_rsk);
	snd_una = fastopen ? tcp_rsk(fastopen)->snt_isn : tp->snd_una;
	if (sk->sk_state != TCP_LISTEN &&
	    !between(seq, snd_una, tp->snd_nxt)) {
		__NET_INC_STATS(net, LINUX_MIB_OUTOFWINDOWICMPS);
		goto out;
	}

	np = tcp_inet6_sk(sk);

	if (type == NDISC_REDIRECT) {
		if (!sock_owned_by_user(sk)) {
			struct dst_entry *dst = __sk_dst_check(sk, np->dst_cookie);

			if (dst)
				dst->ops->redirect(dst, sk, skb);
		}
		goto out;
	}

	if (type == ICMPV6_PKT_TOOBIG) {
		/* We are not interested in TCP_LISTEN and open_requests
		 * (SYN-ACKs send out by Linux are always <576bytes so
		 * they should go through unfragmented).
		 */
		if (sk->sk_state == TCP_LISTEN)
			goto out;

		if (!ip6_sk_accept_pmtu(sk))
			goto out;

		tp->mtu_info = ntohl(info);
		if (!sock_owned_by_user(sk))
			tcp_v6_mtu_reduced(sk);
		else if (!test_and_set_bit(TCP_MTU_REDUCED_DEFERRED,
					   &sk->sk_tsq_flags))
			sock_hold(sk);
		goto out;
	}


	/* Might be for an request_sock */
	switch (sk->sk_state) {
	case TCP_SYN_SENT:
	case TCP_SYN_RECV:
		/* Only in fast or simultaneous open. If a fast open socket is
		 * already accepted it is treated as a connected one below.
		 */
		if (fastopen && !fastopen->sk)
			break;

		ipv6_icmp_error(sk, skb, err, th->dest, ntohl(info), (u8 *)th);

		if (!sock_owned_by_user(sk)) {
			sk->sk_err = err;
			sk->sk_error_report(sk);		/* Wake people up to see the error (see connect in sock.c) */

			tcp_done(sk);
		} else
			sk->sk_err_soft = err;
		goto out;
	case TCP_LISTEN:
		break;
	default:
		/* check if this ICMP message allows revert of backoff.
		 * (see RFC 6069)
		 */
		if (!fastopen && type == ICMPV6_DEST_UNREACH &&
		    code == ICMPV6_NOROUTE)
			tcp_ld_RTO_revert(sk, seq);
	}

	if (!sock_owned_by_user(sk) && np->recverr) {
		sk->sk_err = err;
		sk->sk_error_report(sk);
	} else
		sk->sk_err_soft = err;

out:
	bh_unlock_sock(sk);
	sock_put(sk);
	return 0;
}


static int tcp_v6_send_synack(const struct sock *sk, struct dst_entry *dst,
			      struct flowi *fl,
			      struct request_sock *req,
			      struct tcp_fastopen_cookie *foc,
			      enum tcp_synack_type synack_type,
			      struct sk_buff *syn_skb)
{
	struct inet_request_sock *ireq = inet_rsk(req);
	struct ipv6_pinfo *np = tcp_inet6_sk(sk);
	struct ipv6_txoptions *opt;
	struct flowi6 *fl6 = &fl->u.ip6;
	struct sk_buff *skb;
	int err = -ENOMEM;
	u8 tclass;

	/* First, grab a route. */
	if (!dst && (dst = inet6_csk_route_req(sk, fl6, req,
					       IPPROTO_TCP)) == NULL)
		goto done;

	skb = tcp_make_synack(sk, dst, req, foc, synack_type, syn_skb);

	if (skb) {
		__tcp_v6_send_check(skb, &ireq->ir_v6_loc_addr,
				    &ireq->ir_v6_rmt_addr);

		fl6->daddr = ireq->ir_v6_rmt_addr;
		if (np->repflow && ireq->pktopts)
			fl6->flowlabel = ip6_flowlabel(ipv6_hdr(ireq->pktopts));

		tclass = sock_net(sk)->ipv4.sysctl_tcp_reflect_tos ?
<<<<<<< HEAD
				tcp_rsk(req)->syn_tos & ~INET_ECN_MASK :
=======
				(tcp_rsk(req)->syn_tos & ~INET_ECN_MASK) |
				(np->tclass & INET_ECN_MASK) :
>>>>>>> 5f401228
				np->tclass;

		if (!INET_ECN_is_capable(tclass) &&
		    tcp_bpf_ca_needs_ecn((struct sock *)req))
			tclass |= INET_ECN_ECT_0;

		rcu_read_lock();
		opt = ireq->ipv6_opt;
		if (!opt)
			opt = rcu_dereference(np->opt);
		err = ip6_xmit(sk, skb, fl6, sk->sk_mark, opt,
			       tclass, sk->sk_priority);
		rcu_read_unlock();
		err = net_xmit_eval(err);
	}

done:
	return err;
}


static void tcp_v6_reqsk_destructor(struct request_sock *req)
{
	kfree(inet_rsk(req)->ipv6_opt);
	kfree_skb(inet_rsk(req)->pktopts);
}

#ifdef CONFIG_TCP_MD5SIG
static struct tcp_md5sig_key *tcp_v6_md5_do_lookup(const struct sock *sk,
						   const struct in6_addr *addr,
						   int l3index)
{
	return tcp_md5_do_lookup(sk, l3index,
				 (union tcp_md5_addr *)addr, AF_INET6);
}

static struct tcp_md5sig_key *tcp_v6_md5_lookup(const struct sock *sk,
						const struct sock *addr_sk)
{
	int l3index;

	l3index = l3mdev_master_ifindex_by_index(sock_net(sk),
						 addr_sk->sk_bound_dev_if);
	return tcp_v6_md5_do_lookup(sk, &addr_sk->sk_v6_daddr,
				    l3index);
}

static int tcp_v6_parse_md5_keys(struct sock *sk, int optname,
				 sockptr_t optval, int optlen)
{
	struct tcp_md5sig cmd;
	struct sockaddr_in6 *sin6 = (struct sockaddr_in6 *)&cmd.tcpm_addr;
	int l3index = 0;
	u8 prefixlen;

	if (optlen < sizeof(cmd))
		return -EINVAL;

	if (copy_from_sockptr(&cmd, optval, sizeof(cmd)))
		return -EFAULT;

	if (sin6->sin6_family != AF_INET6)
		return -EINVAL;

	if (optname == TCP_MD5SIG_EXT &&
	    cmd.tcpm_flags & TCP_MD5SIG_FLAG_PREFIX) {
		prefixlen = cmd.tcpm_prefixlen;
		if (prefixlen > 128 || (ipv6_addr_v4mapped(&sin6->sin6_addr) &&
					prefixlen > 32))
			return -EINVAL;
	} else {
		prefixlen = ipv6_addr_v4mapped(&sin6->sin6_addr) ? 32 : 128;
	}

	if (optname == TCP_MD5SIG_EXT &&
	    cmd.tcpm_flags & TCP_MD5SIG_FLAG_IFINDEX) {
		struct net_device *dev;

		rcu_read_lock();
		dev = dev_get_by_index_rcu(sock_net(sk), cmd.tcpm_ifindex);
		if (dev && netif_is_l3_master(dev))
			l3index = dev->ifindex;
		rcu_read_unlock();

		/* ok to reference set/not set outside of rcu;
		 * right now device MUST be an L3 master
		 */
		if (!dev || !l3index)
			return -EINVAL;
	}

	if (!cmd.tcpm_keylen) {
		if (ipv6_addr_v4mapped(&sin6->sin6_addr))
			return tcp_md5_do_del(sk, (union tcp_md5_addr *)&sin6->sin6_addr.s6_addr32[3],
					      AF_INET, prefixlen,
					      l3index);
		return tcp_md5_do_del(sk, (union tcp_md5_addr *)&sin6->sin6_addr,
				      AF_INET6, prefixlen, l3index);
	}

	if (cmd.tcpm_keylen > TCP_MD5SIG_MAXKEYLEN)
		return -EINVAL;

	if (ipv6_addr_v4mapped(&sin6->sin6_addr))
		return tcp_md5_do_add(sk, (union tcp_md5_addr *)&sin6->sin6_addr.s6_addr32[3],
				      AF_INET, prefixlen, l3index,
				      cmd.tcpm_key, cmd.tcpm_keylen,
				      GFP_KERNEL);

	return tcp_md5_do_add(sk, (union tcp_md5_addr *)&sin6->sin6_addr,
			      AF_INET6, prefixlen, l3index,
			      cmd.tcpm_key, cmd.tcpm_keylen, GFP_KERNEL);
}

static int tcp_v6_md5_hash_headers(struct tcp_md5sig_pool *hp,
				   const struct in6_addr *daddr,
				   const struct in6_addr *saddr,
				   const struct tcphdr *th, int nbytes)
{
	struct tcp6_pseudohdr *bp;
	struct scatterlist sg;
	struct tcphdr *_th;

	bp = hp->scratch;
	/* 1. TCP pseudo-header (RFC2460) */
	bp->saddr = *saddr;
	bp->daddr = *daddr;
	bp->protocol = cpu_to_be32(IPPROTO_TCP);
	bp->len = cpu_to_be32(nbytes);

	_th = (struct tcphdr *)(bp + 1);
	memcpy(_th, th, sizeof(*th));
	_th->check = 0;

	sg_init_one(&sg, bp, sizeof(*bp) + sizeof(*th));
	ahash_request_set_crypt(hp->md5_req, &sg, NULL,
				sizeof(*bp) + sizeof(*th));
	return crypto_ahash_update(hp->md5_req);
}

static int tcp_v6_md5_hash_hdr(char *md5_hash, const struct tcp_md5sig_key *key,
			       const struct in6_addr *daddr, struct in6_addr *saddr,
			       const struct tcphdr *th)
{
	struct tcp_md5sig_pool *hp;
	struct ahash_request *req;

	hp = tcp_get_md5sig_pool();
	if (!hp)
		goto clear_hash_noput;
	req = hp->md5_req;

	if (crypto_ahash_init(req))
		goto clear_hash;
	if (tcp_v6_md5_hash_headers(hp, daddr, saddr, th, th->doff << 2))
		goto clear_hash;
	if (tcp_md5_hash_key(hp, key))
		goto clear_hash;
	ahash_request_set_crypt(req, NULL, md5_hash, 0);
	if (crypto_ahash_final(req))
		goto clear_hash;

	tcp_put_md5sig_pool();
	return 0;

clear_hash:
	tcp_put_md5sig_pool();
clear_hash_noput:
	memset(md5_hash, 0, 16);
	return 1;
}

static int tcp_v6_md5_hash_skb(char *md5_hash,
			       const struct tcp_md5sig_key *key,
			       const struct sock *sk,
			       const struct sk_buff *skb)
{
	const struct in6_addr *saddr, *daddr;
	struct tcp_md5sig_pool *hp;
	struct ahash_request *req;
	const struct tcphdr *th = tcp_hdr(skb);

	if (sk) { /* valid for establish/request sockets */
		saddr = &sk->sk_v6_rcv_saddr;
		daddr = &sk->sk_v6_daddr;
	} else {
		const struct ipv6hdr *ip6h = ipv6_hdr(skb);
		saddr = &ip6h->saddr;
		daddr = &ip6h->daddr;
	}

	hp = tcp_get_md5sig_pool();
	if (!hp)
		goto clear_hash_noput;
	req = hp->md5_req;

	if (crypto_ahash_init(req))
		goto clear_hash;

	if (tcp_v6_md5_hash_headers(hp, daddr, saddr, th, skb->len))
		goto clear_hash;
	if (tcp_md5_hash_skb_data(hp, skb, th->doff << 2))
		goto clear_hash;
	if (tcp_md5_hash_key(hp, key))
		goto clear_hash;
	ahash_request_set_crypt(req, NULL, md5_hash, 0);
	if (crypto_ahash_final(req))
		goto clear_hash;

	tcp_put_md5sig_pool();
	return 0;

clear_hash:
	tcp_put_md5sig_pool();
clear_hash_noput:
	memset(md5_hash, 0, 16);
	return 1;
}

#endif

static bool tcp_v6_inbound_md5_hash(const struct sock *sk,
				    const struct sk_buff *skb,
				    int dif, int sdif)
{
#ifdef CONFIG_TCP_MD5SIG
	const __u8 *hash_location = NULL;
	struct tcp_md5sig_key *hash_expected;
	const struct ipv6hdr *ip6h = ipv6_hdr(skb);
	const struct tcphdr *th = tcp_hdr(skb);
	int genhash, l3index;
	u8 newhash[16];

	/* sdif set, means packet ingressed via a device
	 * in an L3 domain and dif is set to the l3mdev
	 */
	l3index = sdif ? dif : 0;

	hash_expected = tcp_v6_md5_do_lookup(sk, &ip6h->saddr, l3index);
	hash_location = tcp_parse_md5sig_option(th);

	/* We've parsed the options - do we have a hash? */
	if (!hash_expected && !hash_location)
		return false;

	if (hash_expected && !hash_location) {
		NET_INC_STATS(sock_net(sk), LINUX_MIB_TCPMD5NOTFOUND);
		return true;
	}

	if (!hash_expected && hash_location) {
		NET_INC_STATS(sock_net(sk), LINUX_MIB_TCPMD5UNEXPECTED);
		return true;
	}

	/* check the signature */
	genhash = tcp_v6_md5_hash_skb(newhash,
				      hash_expected,
				      NULL, skb);

	if (genhash || memcmp(hash_location, newhash, 16) != 0) {
		NET_INC_STATS(sock_net(sk), LINUX_MIB_TCPMD5FAILURE);
		net_info_ratelimited("MD5 Hash %s for [%pI6c]:%u->[%pI6c]:%u L3 index %d\n",
				     genhash ? "failed" : "mismatch",
				     &ip6h->saddr, ntohs(th->source),
				     &ip6h->daddr, ntohs(th->dest), l3index);
		return true;
	}
#endif
	return false;
}

static void tcp_v6_init_req(struct request_sock *req,
			    const struct sock *sk_listener,
			    struct sk_buff *skb)
{
	bool l3_slave = ipv6_l3mdev_skb(TCP_SKB_CB(skb)->header.h6.flags);
	struct inet_request_sock *ireq = inet_rsk(req);
	const struct ipv6_pinfo *np = tcp_inet6_sk(sk_listener);

	ireq->ir_v6_rmt_addr = ipv6_hdr(skb)->saddr;
	ireq->ir_v6_loc_addr = ipv6_hdr(skb)->daddr;

	/* So that link locals have meaning */
	if ((!sk_listener->sk_bound_dev_if || l3_slave) &&
	    ipv6_addr_type(&ireq->ir_v6_rmt_addr) & IPV6_ADDR_LINKLOCAL)
		ireq->ir_iif = tcp_v6_iif(skb);

	if (!TCP_SKB_CB(skb)->tcp_tw_isn &&
	    (ipv6_opt_accepted(sk_listener, skb, &TCP_SKB_CB(skb)->header.h6) ||
	     np->rxopt.bits.rxinfo ||
	     np->rxopt.bits.rxoinfo || np->rxopt.bits.rxhlim ||
	     np->rxopt.bits.rxohlim || np->repflow)) {
		refcount_inc(&skb->users);
		ireq->pktopts = skb;
	}
}

static struct dst_entry *tcp_v6_route_req(const struct sock *sk,
					  struct flowi *fl,
					  const struct request_sock *req)
{
	return inet6_csk_route_req(sk, &fl->u.ip6, req, IPPROTO_TCP);
}

struct request_sock_ops tcp6_request_sock_ops __read_mostly = {
	.family		=	AF_INET6,
	.obj_size	=	sizeof(struct tcp6_request_sock),
	.rtx_syn_ack	=	tcp_rtx_synack,
	.send_ack	=	tcp_v6_reqsk_send_ack,
	.destructor	=	tcp_v6_reqsk_destructor,
	.send_reset	=	tcp_v6_send_reset,
	.syn_ack_timeout =	tcp_syn_ack_timeout,
};

const struct tcp_request_sock_ops tcp_request_sock_ipv6_ops = {
	.mss_clamp	=	IPV6_MIN_MTU - sizeof(struct tcphdr) -
				sizeof(struct ipv6hdr),
#ifdef CONFIG_TCP_MD5SIG
	.req_md5_lookup	=	tcp_v6_md5_lookup,
	.calc_md5_hash	=	tcp_v6_md5_hash_skb,
#endif
	.init_req	=	tcp_v6_init_req,
#ifdef CONFIG_SYN_COOKIES
	.cookie_init_seq =	cookie_v6_init_sequence,
#endif
	.route_req	=	tcp_v6_route_req,
	.init_seq	=	tcp_v6_init_seq,
	.init_ts_off	=	tcp_v6_init_ts_off,
	.send_synack	=	tcp_v6_send_synack,
};

static void tcp_v6_send_response(const struct sock *sk, struct sk_buff *skb, u32 seq,
				 u32 ack, u32 win, u32 tsval, u32 tsecr,
				 int oif, struct tcp_md5sig_key *key, int rst,
				 u8 tclass, __be32 label, u32 priority)
{
	const struct tcphdr *th = tcp_hdr(skb);
	struct tcphdr *t1;
	struct sk_buff *buff;
	struct flowi6 fl6;
	struct net *net = sk ? sock_net(sk) : dev_net(skb_dst(skb)->dev);
	struct sock *ctl_sk = net->ipv6.tcp_sk;
	unsigned int tot_len = sizeof(struct tcphdr);
	struct dst_entry *dst;
	__be32 *topt;
	__u32 mark = 0;

	if (tsecr)
		tot_len += TCPOLEN_TSTAMP_ALIGNED;
#ifdef CONFIG_TCP_MD5SIG
	if (key)
		tot_len += TCPOLEN_MD5SIG_ALIGNED;
#endif

	buff = alloc_skb(MAX_HEADER + sizeof(struct ipv6hdr) + tot_len,
			 GFP_ATOMIC);
	if (!buff)
		return;

	skb_reserve(buff, MAX_HEADER + sizeof(struct ipv6hdr) + tot_len);

	t1 = skb_push(buff, tot_len);
	skb_reset_transport_header(buff);

	/* Swap the send and the receive. */
	memset(t1, 0, sizeof(*t1));
	t1->dest = th->source;
	t1->source = th->dest;
	t1->doff = tot_len / 4;
	t1->seq = htonl(seq);
	t1->ack_seq = htonl(ack);
	t1->ack = !rst || !th->ack;
	t1->rst = rst;
	t1->window = htons(win);

	topt = (__be32 *)(t1 + 1);

	if (tsecr) {
		*topt++ = htonl((TCPOPT_NOP << 24) | (TCPOPT_NOP << 16) |
				(TCPOPT_TIMESTAMP << 8) | TCPOLEN_TIMESTAMP);
		*topt++ = htonl(tsval);
		*topt++ = htonl(tsecr);
	}

#ifdef CONFIG_TCP_MD5SIG
	if (key) {
		*topt++ = htonl((TCPOPT_NOP << 24) | (TCPOPT_NOP << 16) |
				(TCPOPT_MD5SIG << 8) | TCPOLEN_MD5SIG);
		tcp_v6_md5_hash_hdr((__u8 *)topt, key,
				    &ipv6_hdr(skb)->saddr,
				    &ipv6_hdr(skb)->daddr, t1);
	}
#endif

	memset(&fl6, 0, sizeof(fl6));
	fl6.daddr = ipv6_hdr(skb)->saddr;
	fl6.saddr = ipv6_hdr(skb)->daddr;
	fl6.flowlabel = label;

	buff->ip_summed = CHECKSUM_PARTIAL;
	buff->csum = 0;

	__tcp_v6_send_check(buff, &fl6.saddr, &fl6.daddr);

	fl6.flowi6_proto = IPPROTO_TCP;
	if (rt6_need_strict(&fl6.daddr) && !oif)
		fl6.flowi6_oif = tcp_v6_iif(skb);
	else {
		if (!oif && netif_index_is_l3_master(net, skb->skb_iif))
			oif = skb->skb_iif;

		fl6.flowi6_oif = oif;
	}

	if (sk) {
		if (sk->sk_state == TCP_TIME_WAIT) {
			mark = inet_twsk(sk)->tw_mark;
			/* autoflowlabel relies on buff->hash */
			skb_set_hash(buff, inet_twsk(sk)->tw_txhash,
				     PKT_HASH_TYPE_L4);
		} else {
			mark = sk->sk_mark;
		}
		buff->tstamp = tcp_transmit_time(sk);
	}
	fl6.flowi6_mark = IP6_REPLY_MARK(net, skb->mark) ?: mark;
	fl6.fl6_dport = t1->dest;
	fl6.fl6_sport = t1->source;
	fl6.flowi6_uid = sock_net_uid(net, sk && sk_fullsock(sk) ? sk : NULL);
	security_skb_classify_flow(skb, flowi6_to_flowi(&fl6));

	/* Pass a socket to ip6_dst_lookup either it is for RST
	 * Underlying function will use this to retrieve the network
	 * namespace
	 */
	dst = ip6_dst_lookup_flow(sock_net(ctl_sk), ctl_sk, &fl6, NULL);
	if (!IS_ERR(dst)) {
		skb_dst_set(buff, dst);
		ip6_xmit(ctl_sk, buff, &fl6, fl6.flowi6_mark, NULL,
			 tclass & ~INET_ECN_MASK, priority);
		TCP_INC_STATS(net, TCP_MIB_OUTSEGS);
		if (rst)
			TCP_INC_STATS(net, TCP_MIB_OUTRSTS);
		return;
	}

	kfree_skb(buff);
}

static void tcp_v6_send_reset(const struct sock *sk, struct sk_buff *skb)
{
	const struct tcphdr *th = tcp_hdr(skb);
	struct ipv6hdr *ipv6h = ipv6_hdr(skb);
	u32 seq = 0, ack_seq = 0;
	struct tcp_md5sig_key *key = NULL;
#ifdef CONFIG_TCP_MD5SIG
	const __u8 *hash_location = NULL;
	unsigned char newhash[16];
	int genhash;
	struct sock *sk1 = NULL;
#endif
	__be32 label = 0;
	u32 priority = 0;
	struct net *net;
	int oif = 0;

	if (th->rst)
		return;

	/* If sk not NULL, it means we did a successful lookup and incoming
	 * route had to be correct. prequeue might have dropped our dst.
	 */
	if (!sk && !ipv6_unicast_destination(skb))
		return;

	net = sk ? sock_net(sk) : dev_net(skb_dst(skb)->dev);
#ifdef CONFIG_TCP_MD5SIG
	rcu_read_lock();
	hash_location = tcp_parse_md5sig_option(th);
	if (sk && sk_fullsock(sk)) {
		int l3index;

		/* sdif set, means packet ingressed via a device
		 * in an L3 domain and inet_iif is set to it.
		 */
		l3index = tcp_v6_sdif(skb) ? tcp_v6_iif_l3_slave(skb) : 0;
		key = tcp_v6_md5_do_lookup(sk, &ipv6h->saddr, l3index);
	} else if (hash_location) {
		int dif = tcp_v6_iif_l3_slave(skb);
		int sdif = tcp_v6_sdif(skb);
		int l3index;

		/*
		 * active side is lost. Try to find listening socket through
		 * source port, and then find md5 key through listening socket.
		 * we are not loose security here:
		 * Incoming packet is checked with md5 hash with finding key,
		 * no RST generated if md5 hash doesn't match.
		 */
		sk1 = inet6_lookup_listener(net,
					   &tcp_hashinfo, NULL, 0,
					   &ipv6h->saddr,
					   th->source, &ipv6h->daddr,
					   ntohs(th->source), dif, sdif);
		if (!sk1)
			goto out;

		/* sdif set, means packet ingressed via a device
		 * in an L3 domain and dif is set to it.
		 */
		l3index = tcp_v6_sdif(skb) ? dif : 0;

		key = tcp_v6_md5_do_lookup(sk1, &ipv6h->saddr, l3index);
		if (!key)
			goto out;

		genhash = tcp_v6_md5_hash_skb(newhash, key, NULL, skb);
		if (genhash || memcmp(hash_location, newhash, 16) != 0)
			goto out;
	}
#endif

	if (th->ack)
		seq = ntohl(th->ack_seq);
	else
		ack_seq = ntohl(th->seq) + th->syn + th->fin + skb->len -
			  (th->doff << 2);

	if (sk) {
		oif = sk->sk_bound_dev_if;
		if (sk_fullsock(sk)) {
			const struct ipv6_pinfo *np = tcp_inet6_sk(sk);

			trace_tcp_send_reset(sk, skb);
			if (np->repflow)
				label = ip6_flowlabel(ipv6h);
			priority = sk->sk_priority;
		}
		if (sk->sk_state == TCP_TIME_WAIT) {
			label = cpu_to_be32(inet_twsk(sk)->tw_flowlabel);
			priority = inet_twsk(sk)->tw_priority;
		}
	} else {
		if (net->ipv6.sysctl.flowlabel_reflect & FLOWLABEL_REFLECT_TCP_RESET)
			label = ip6_flowlabel(ipv6h);
	}

	tcp_v6_send_response(sk, skb, seq, ack_seq, 0, 0, 0, oif, key, 1,
			     ipv6_get_dsfield(ipv6h), label, priority);

#ifdef CONFIG_TCP_MD5SIG
out:
	rcu_read_unlock();
#endif
}

static void tcp_v6_send_ack(const struct sock *sk, struct sk_buff *skb, u32 seq,
			    u32 ack, u32 win, u32 tsval, u32 tsecr, int oif,
			    struct tcp_md5sig_key *key, u8 tclass,
			    __be32 label, u32 priority)
{
	tcp_v6_send_response(sk, skb, seq, ack, win, tsval, tsecr, oif, key, 0,
			     tclass, label, priority);
}

static void tcp_v6_timewait_ack(struct sock *sk, struct sk_buff *skb)
{
	struct inet_timewait_sock *tw = inet_twsk(sk);
	struct tcp_timewait_sock *tcptw = tcp_twsk(sk);

	tcp_v6_send_ack(sk, skb, tcptw->tw_snd_nxt, tcptw->tw_rcv_nxt,
			tcptw->tw_rcv_wnd >> tw->tw_rcv_wscale,
			tcp_time_stamp_raw() + tcptw->tw_ts_offset,
			tcptw->tw_ts_recent, tw->tw_bound_dev_if, tcp_twsk_md5_key(tcptw),
			tw->tw_tclass, cpu_to_be32(tw->tw_flowlabel), tw->tw_priority);

	inet_twsk_put(tw);
}

static void tcp_v6_reqsk_send_ack(const struct sock *sk, struct sk_buff *skb,
				  struct request_sock *req)
{
	int l3index;

	l3index = tcp_v6_sdif(skb) ? tcp_v6_iif_l3_slave(skb) : 0;

	/* sk->sk_state == TCP_LISTEN -> for regular TCP_SYN_RECV
	 * sk->sk_state == TCP_SYN_RECV -> for Fast Open.
	 */
	/* RFC 7323 2.3
	 * The window field (SEG.WND) of every outgoing segment, with the
	 * exception of <SYN> segments, MUST be right-shifted by
	 * Rcv.Wind.Shift bits:
	 */
	tcp_v6_send_ack(sk, skb, (sk->sk_state == TCP_LISTEN) ?
			tcp_rsk(req)->snt_isn + 1 : tcp_sk(sk)->snd_nxt,
			tcp_rsk(req)->rcv_nxt,
			req->rsk_rcv_wnd >> inet_rsk(req)->rcv_wscale,
			tcp_time_stamp_raw() + tcp_rsk(req)->ts_off,
			req->ts_recent, sk->sk_bound_dev_if,
			tcp_v6_md5_do_lookup(sk, &ipv6_hdr(skb)->saddr, l3index),
			ipv6_get_dsfield(ipv6_hdr(skb)), 0, sk->sk_priority);
}


static struct sock *tcp_v6_cookie_check(struct sock *sk, struct sk_buff *skb)
{
#ifdef CONFIG_SYN_COOKIES
	const struct tcphdr *th = tcp_hdr(skb);

	if (!th->syn)
		sk = cookie_v6_check(sk, skb);
#endif
	return sk;
}

u16 tcp_v6_get_syncookie(struct sock *sk, struct ipv6hdr *iph,
			 struct tcphdr *th, u32 *cookie)
{
	u16 mss = 0;
#ifdef CONFIG_SYN_COOKIES
	mss = tcp_get_syncookie_mss(&tcp6_request_sock_ops,
				    &tcp_request_sock_ipv6_ops, sk, th);
	if (mss) {
		*cookie = __cookie_v6_init_sequence(iph, th, &mss);
		tcp_synq_overflow(sk);
	}
#endif
	return mss;
}

static int tcp_v6_conn_request(struct sock *sk, struct sk_buff *skb)
{
	if (skb->protocol == htons(ETH_P_IP))
		return tcp_v4_conn_request(sk, skb);

	if (!ipv6_unicast_destination(skb))
		goto drop;

	return tcp_conn_request(&tcp6_request_sock_ops,
				&tcp_request_sock_ipv6_ops, sk, skb);

drop:
	tcp_listendrop(sk);
	return 0; /* don't send reset */
}

static void tcp_v6_restore_cb(struct sk_buff *skb)
{
	/* We need to move header back to the beginning if xfrm6_policy_check()
	 * and tcp_v6_fill_cb() are going to be called again.
	 * ip6_datagram_recv_specific_ctl() also expects IP6CB to be there.
	 */
	memmove(IP6CB(skb), &TCP_SKB_CB(skb)->header.h6,
		sizeof(struct inet6_skb_parm));
}

static struct sock *tcp_v6_syn_recv_sock(const struct sock *sk, struct sk_buff *skb,
					 struct request_sock *req,
					 struct dst_entry *dst,
					 struct request_sock *req_unhash,
					 bool *own_req)
{
	struct inet_request_sock *ireq;
	struct ipv6_pinfo *newnp;
	const struct ipv6_pinfo *np = tcp_inet6_sk(sk);
	struct ipv6_txoptions *opt;
	struct inet_sock *newinet;
	bool found_dup_sk = false;
	struct tcp_sock *newtp;
	struct sock *newsk;
#ifdef CONFIG_TCP_MD5SIG
	struct tcp_md5sig_key *key;
	int l3index;
#endif
	struct flowi6 fl6;

	if (skb->protocol == htons(ETH_P_IP)) {
		/*
		 *	v6 mapped
		 */

		newsk = tcp_v4_syn_recv_sock(sk, skb, req, dst,
					     req_unhash, own_req);

		if (!newsk)
			return NULL;

		inet_sk(newsk)->pinet6 = tcp_inet6_sk(newsk);

		newinet = inet_sk(newsk);
		newnp = tcp_inet6_sk(newsk);
		newtp = tcp_sk(newsk);

		memcpy(newnp, np, sizeof(struct ipv6_pinfo));

		newnp->saddr = newsk->sk_v6_rcv_saddr;

		inet_csk(newsk)->icsk_af_ops = &ipv6_mapped;
		if (sk_is_mptcp(newsk))
			mptcpv6_handle_mapped(newsk, true);
		newsk->sk_backlog_rcv = tcp_v4_do_rcv;
#ifdef CONFIG_TCP_MD5SIG
		newtp->af_specific = &tcp_sock_ipv6_mapped_specific;
#endif

		newnp->ipv6_mc_list = NULL;
		newnp->ipv6_ac_list = NULL;
		newnp->ipv6_fl_list = NULL;
		newnp->pktoptions  = NULL;
		newnp->opt	   = NULL;
		newnp->mcast_oif   = inet_iif(skb);
		newnp->mcast_hops  = ip_hdr(skb)->ttl;
		newnp->rcv_flowinfo = 0;
		if (np->repflow)
			newnp->flow_label = 0;

		/*
		 * No need to charge this sock to the relevant IPv6 refcnt debug socks count
		 * here, tcp_create_openreq_child now does this for us, see the comment in
		 * that function for the gory details. -acme
		 */

		/* It is tricky place. Until this moment IPv4 tcp
		   worked with IPv6 icsk.icsk_af_ops.
		   Sync it now.
		 */
		tcp_sync_mss(newsk, inet_csk(newsk)->icsk_pmtu_cookie);

		return newsk;
	}

	ireq = inet_rsk(req);

	if (sk_acceptq_is_full(sk))
		goto out_overflow;

	if (!dst) {
		dst = inet6_csk_route_req(sk, &fl6, req, IPPROTO_TCP);
		if (!dst)
			goto out;
	}

	newsk = tcp_create_openreq_child(sk, req, skb);
	if (!newsk)
		goto out_nonewsk;

	/*
	 * No need to charge this sock to the relevant IPv6 refcnt debug socks
	 * count here, tcp_create_openreq_child now does this for us, see the
	 * comment in that function for the gory details. -acme
	 */

	newsk->sk_gso_type = SKB_GSO_TCPV6;
	ip6_dst_store(newsk, dst, NULL, NULL);
	inet6_sk_rx_dst_set(newsk, skb);

	inet_sk(newsk)->pinet6 = tcp_inet6_sk(newsk);

	newtp = tcp_sk(newsk);
	newinet = inet_sk(newsk);
	newnp = tcp_inet6_sk(newsk);

	memcpy(newnp, np, sizeof(struct ipv6_pinfo));

	newsk->sk_v6_daddr = ireq->ir_v6_rmt_addr;
	newnp->saddr = ireq->ir_v6_loc_addr;
	newsk->sk_v6_rcv_saddr = ireq->ir_v6_loc_addr;
	newsk->sk_bound_dev_if = ireq->ir_iif;

	/* Now IPv6 options...

	   First: no IPv4 options.
	 */
	newinet->inet_opt = NULL;
	newnp->ipv6_mc_list = NULL;
	newnp->ipv6_ac_list = NULL;
	newnp->ipv6_fl_list = NULL;

	/* Clone RX bits */
	newnp->rxopt.all = np->rxopt.all;

	newnp->pktoptions = NULL;
	newnp->opt	  = NULL;
	newnp->mcast_oif  = tcp_v6_iif(skb);
	newnp->mcast_hops = ipv6_hdr(skb)->hop_limit;
	newnp->rcv_flowinfo = ip6_flowinfo(ipv6_hdr(skb));
	if (np->repflow)
		newnp->flow_label = ip6_flowlabel(ipv6_hdr(skb));

	/* Set ToS of the new socket based upon the value of incoming SYN.
	 * ECT bits are set later in tcp_init_transfer().
	 */
	if (sock_net(sk)->ipv4.sysctl_tcp_reflect_tos)
		newnp->tclass = tcp_rsk(req)->syn_tos & ~INET_ECN_MASK;

	/* Clone native IPv6 options from listening socket (if any)

	   Yes, keeping reference count would be much more clever,
	   but we make one more one thing there: reattach optmem
	   to newsk.
	 */
	opt = ireq->ipv6_opt;
	if (!opt)
		opt = rcu_dereference(np->opt);
	if (opt) {
		opt = ipv6_dup_options(newsk, opt);
		RCU_INIT_POINTER(newnp->opt, opt);
	}
	inet_csk(newsk)->icsk_ext_hdr_len = 0;
	if (opt)
		inet_csk(newsk)->icsk_ext_hdr_len = opt->opt_nflen +
						    opt->opt_flen;

	tcp_ca_openreq_child(newsk, dst);

	tcp_sync_mss(newsk, dst_mtu(dst));
	newtp->advmss = tcp_mss_clamp(tcp_sk(sk), dst_metric_advmss(dst));

	tcp_initialize_rcv_mss(newsk);

	newinet->inet_daddr = newinet->inet_saddr = LOOPBACK4_IPV6;
	newinet->inet_rcv_saddr = LOOPBACK4_IPV6;

#ifdef CONFIG_TCP_MD5SIG
	l3index = l3mdev_master_ifindex_by_index(sock_net(sk), ireq->ir_iif);

	/* Copy over the MD5 key from the original socket */
	key = tcp_v6_md5_do_lookup(sk, &newsk->sk_v6_daddr, l3index);
	if (key) {
		/* We're using one, so create a matching key
		 * on the newsk structure. If we fail to get
		 * memory, then we end up not copying the key
		 * across. Shucks.
		 */
		tcp_md5_do_add(newsk, (union tcp_md5_addr *)&newsk->sk_v6_daddr,
			       AF_INET6, 128, l3index, key->key, key->keylen,
			       sk_gfp_mask(sk, GFP_ATOMIC));
	}
#endif

	if (__inet_inherit_port(sk, newsk) < 0) {
		inet_csk_prepare_forced_close(newsk);
		tcp_done(newsk);
		goto out;
	}
	*own_req = inet_ehash_nolisten(newsk, req_to_sk(req_unhash),
				       &found_dup_sk);
	if (*own_req) {
		tcp_move_syn(newtp, req);

		/* Clone pktoptions received with SYN, if we own the req */
		if (ireq->pktopts) {
			newnp->pktoptions = skb_clone(ireq->pktopts,
						      sk_gfp_mask(sk, GFP_ATOMIC));
			consume_skb(ireq->pktopts);
			ireq->pktopts = NULL;
			if (newnp->pktoptions) {
				tcp_v6_restore_cb(newnp->pktoptions);
				skb_set_owner_r(newnp->pktoptions, newsk);
			}
		}
	} else {
		if (!req_unhash && found_dup_sk) {
			/* This code path should only be executed in the
			 * syncookie case only
			 */
			bh_unlock_sock(newsk);
			sock_put(newsk);
			newsk = NULL;
		}
	}

	return newsk;

out_overflow:
	__NET_INC_STATS(sock_net(sk), LINUX_MIB_LISTENOVERFLOWS);
out_nonewsk:
	dst_release(dst);
out:
	tcp_listendrop(sk);
	return NULL;
}

/* The socket must have it's spinlock held when we get
 * here, unless it is a TCP_LISTEN socket.
 *
 * We have a potential double-lock case here, so even when
 * doing backlog processing we use the BH locking scheme.
 * This is because we cannot sleep with the original spinlock
 * held.
 */
static int tcp_v6_do_rcv(struct sock *sk, struct sk_buff *skb)
{
	struct ipv6_pinfo *np = tcp_inet6_sk(sk);
	struct sk_buff *opt_skb = NULL;
	struct tcp_sock *tp;

	/* Imagine: socket is IPv6. IPv4 packet arrives,
	   goes to IPv4 receive handler and backlogged.
	   From backlog it always goes here. Kerboom...
	   Fortunately, tcp_rcv_established and rcv_established
	   handle them correctly, but it is not case with
	   tcp_v6_hnd_req and tcp_v6_send_reset().   --ANK
	 */

	if (skb->protocol == htons(ETH_P_IP))
		return tcp_v4_do_rcv(sk, skb);

	/*
	 *	socket locking is here for SMP purposes as backlog rcv
	 *	is currently called with bh processing disabled.
	 */

	/* Do Stevens' IPV6_PKTOPTIONS.

	   Yes, guys, it is the only place in our code, where we
	   may make it not affecting IPv4.
	   The rest of code is protocol independent,
	   and I do not like idea to uglify IPv4.

	   Actually, all the idea behind IPV6_PKTOPTIONS
	   looks not very well thought. For now we latch
	   options, received in the last packet, enqueued
	   by tcp. Feel free to propose better solution.
					       --ANK (980728)
	 */
	if (np->rxopt.all)
		opt_skb = skb_clone(skb, sk_gfp_mask(sk, GFP_ATOMIC));

	if (sk->sk_state == TCP_ESTABLISHED) { /* Fast path */
		struct dst_entry *dst = sk->sk_rx_dst;

		sock_rps_save_rxhash(sk, skb);
		sk_mark_napi_id(sk, skb);
		if (dst) {
			if (inet_sk(sk)->rx_dst_ifindex != skb->skb_iif ||
			    dst->ops->check(dst, np->rx_dst_cookie) == NULL) {
				dst_release(dst);
				sk->sk_rx_dst = NULL;
			}
		}

		tcp_rcv_established(sk, skb);
		if (opt_skb)
			goto ipv6_pktoptions;
		return 0;
	}

	if (tcp_checksum_complete(skb))
		goto csum_err;

	if (sk->sk_state == TCP_LISTEN) {
		struct sock *nsk = tcp_v6_cookie_check(sk, skb);

		if (!nsk)
			goto discard;

		if (nsk != sk) {
			if (tcp_child_process(sk, nsk, skb))
				goto reset;
			if (opt_skb)
				__kfree_skb(opt_skb);
			return 0;
		}
	} else
		sock_rps_save_rxhash(sk, skb);

	if (tcp_rcv_state_process(sk, skb))
		goto reset;
	if (opt_skb)
		goto ipv6_pktoptions;
	return 0;

reset:
	tcp_v6_send_reset(sk, skb);
discard:
	if (opt_skb)
		__kfree_skb(opt_skb);
	kfree_skb(skb);
	return 0;
csum_err:
	TCP_INC_STATS(sock_net(sk), TCP_MIB_CSUMERRORS);
	TCP_INC_STATS(sock_net(sk), TCP_MIB_INERRS);
	goto discard;


ipv6_pktoptions:
	/* Do you ask, what is it?

	   1. skb was enqueued by tcp.
	   2. skb is added to tail of read queue, rather than out of order.
	   3. socket is not in passive state.
	   4. Finally, it really contains options, which user wants to receive.
	 */
	tp = tcp_sk(sk);
	if (TCP_SKB_CB(opt_skb)->end_seq == tp->rcv_nxt &&
	    !((1 << sk->sk_state) & (TCPF_CLOSE | TCPF_LISTEN))) {
		if (np->rxopt.bits.rxinfo || np->rxopt.bits.rxoinfo)
			np->mcast_oif = tcp_v6_iif(opt_skb);
		if (np->rxopt.bits.rxhlim || np->rxopt.bits.rxohlim)
			np->mcast_hops = ipv6_hdr(opt_skb)->hop_limit;
		if (np->rxopt.bits.rxflow || np->rxopt.bits.rxtclass)
			np->rcv_flowinfo = ip6_flowinfo(ipv6_hdr(opt_skb));
		if (np->repflow)
			np->flow_label = ip6_flowlabel(ipv6_hdr(opt_skb));
		if (ipv6_opt_accepted(sk, opt_skb, &TCP_SKB_CB(opt_skb)->header.h6)) {
			skb_set_owner_r(opt_skb, sk);
			tcp_v6_restore_cb(opt_skb);
			opt_skb = xchg(&np->pktoptions, opt_skb);
		} else {
			__kfree_skb(opt_skb);
			opt_skb = xchg(&np->pktoptions, NULL);
		}
	}

	kfree_skb(opt_skb);
	return 0;
}

static void tcp_v6_fill_cb(struct sk_buff *skb, const struct ipv6hdr *hdr,
			   const struct tcphdr *th)
{
	/* This is tricky: we move IP6CB at its correct location into
	 * TCP_SKB_CB(). It must be done after xfrm6_policy_check(), because
	 * _decode_session6() uses IP6CB().
	 * barrier() makes sure compiler won't play aliasing games.
	 */
	memmove(&TCP_SKB_CB(skb)->header.h6, IP6CB(skb),
		sizeof(struct inet6_skb_parm));
	barrier();

	TCP_SKB_CB(skb)->seq = ntohl(th->seq);
	TCP_SKB_CB(skb)->end_seq = (TCP_SKB_CB(skb)->seq + th->syn + th->fin +
				    skb->len - th->doff*4);
	TCP_SKB_CB(skb)->ack_seq = ntohl(th->ack_seq);
	TCP_SKB_CB(skb)->tcp_flags = tcp_flag_byte(th);
	TCP_SKB_CB(skb)->tcp_tw_isn = 0;
	TCP_SKB_CB(skb)->ip_dsfield = ipv6_get_dsfield(hdr);
	TCP_SKB_CB(skb)->sacked = 0;
	TCP_SKB_CB(skb)->has_rxtstamp =
			skb->tstamp || skb_hwtstamps(skb)->hwtstamp;
}

INDIRECT_CALLABLE_SCOPE int tcp_v6_rcv(struct sk_buff *skb)
{
	struct sk_buff *skb_to_free;
	int sdif = inet6_sdif(skb);
	int dif = inet6_iif(skb);
	const struct tcphdr *th;
	const struct ipv6hdr *hdr;
	bool refcounted;
	struct sock *sk;
	int ret;
	struct net *net = dev_net(skb->dev);

	if (skb->pkt_type != PACKET_HOST)
		goto discard_it;

	/*
	 *	Count it even if it's bad.
	 */
	__TCP_INC_STATS(net, TCP_MIB_INSEGS);

	if (!pskb_may_pull(skb, sizeof(struct tcphdr)))
		goto discard_it;

	th = (const struct tcphdr *)skb->data;

	if (unlikely(th->doff < sizeof(struct tcphdr)/4))
		goto bad_packet;
	if (!pskb_may_pull(skb, th->doff*4))
		goto discard_it;

	if (skb_checksum_init(skb, IPPROTO_TCP, ip6_compute_pseudo))
		goto csum_error;

	th = (const struct tcphdr *)skb->data;
	hdr = ipv6_hdr(skb);

lookup:
	sk = __inet6_lookup_skb(&tcp_hashinfo, skb, __tcp_hdrlen(th),
				th->source, th->dest, inet6_iif(skb), sdif,
				&refcounted);
	if (!sk)
		goto no_tcp_socket;

process:
	if (sk->sk_state == TCP_TIME_WAIT)
		goto do_time_wait;

	if (sk->sk_state == TCP_NEW_SYN_RECV) {
		struct request_sock *req = inet_reqsk(sk);
		bool req_stolen = false;
		struct sock *nsk;

		sk = req->rsk_listener;
		if (tcp_v6_inbound_md5_hash(sk, skb, dif, sdif)) {
			sk_drops_add(sk, skb);
			reqsk_put(req);
			goto discard_it;
		}
		if (tcp_checksum_complete(skb)) {
			reqsk_put(req);
			goto csum_error;
		}
		if (unlikely(sk->sk_state != TCP_LISTEN)) {
			inet_csk_reqsk_queue_drop_and_put(sk, req);
			goto lookup;
		}
		sock_hold(sk);
		refcounted = true;
		nsk = NULL;
		if (!tcp_filter(sk, skb)) {
			th = (const struct tcphdr *)skb->data;
			hdr = ipv6_hdr(skb);
			tcp_v6_fill_cb(skb, hdr, th);
			nsk = tcp_check_req(sk, skb, req, false, &req_stolen);
		}
		if (!nsk) {
			reqsk_put(req);
			if (req_stolen) {
				/* Another cpu got exclusive access to req
				 * and created a full blown socket.
				 * Try to feed this packet to this socket
				 * instead of discarding it.
				 */
				tcp_v6_restore_cb(skb);
				sock_put(sk);
				goto lookup;
			}
			goto discard_and_relse;
		}
		if (nsk == sk) {
			reqsk_put(req);
			tcp_v6_restore_cb(skb);
		} else if (tcp_child_process(sk, nsk, skb)) {
			tcp_v6_send_reset(nsk, skb);
			goto discard_and_relse;
		} else {
			sock_put(sk);
			return 0;
		}
	}
	if (hdr->hop_limit < tcp_inet6_sk(sk)->min_hopcount) {
		__NET_INC_STATS(net, LINUX_MIB_TCPMINTTLDROP);
		goto discard_and_relse;
	}

	if (!xfrm6_policy_check(sk, XFRM_POLICY_IN, skb))
		goto discard_and_relse;

	if (tcp_v6_inbound_md5_hash(sk, skb, dif, sdif))
		goto discard_and_relse;

	if (tcp_filter(sk, skb))
		goto discard_and_relse;
	th = (const struct tcphdr *)skb->data;
	hdr = ipv6_hdr(skb);
	tcp_v6_fill_cb(skb, hdr, th);

	skb->dev = NULL;

	if (sk->sk_state == TCP_LISTEN) {
		ret = tcp_v6_do_rcv(sk, skb);
		goto put_and_return;
	}

	sk_incoming_cpu_update(sk);

	bh_lock_sock_nested(sk);
	tcp_segs_in(tcp_sk(sk), skb);
	ret = 0;
	if (!sock_owned_by_user(sk)) {
		skb_to_free = sk->sk_rx_skb_cache;
		sk->sk_rx_skb_cache = NULL;
		ret = tcp_v6_do_rcv(sk, skb);
	} else {
		if (tcp_add_backlog(sk, skb))
			goto discard_and_relse;
		skb_to_free = NULL;
	}
	bh_unlock_sock(sk);
	if (skb_to_free)
		__kfree_skb(skb_to_free);
put_and_return:
	if (refcounted)
		sock_put(sk);
	return ret ? -1 : 0;

no_tcp_socket:
	if (!xfrm6_policy_check(NULL, XFRM_POLICY_IN, skb))
		goto discard_it;

	tcp_v6_fill_cb(skb, hdr, th);

	if (tcp_checksum_complete(skb)) {
csum_error:
		__TCP_INC_STATS(net, TCP_MIB_CSUMERRORS);
bad_packet:
		__TCP_INC_STATS(net, TCP_MIB_INERRS);
	} else {
		tcp_v6_send_reset(NULL, skb);
	}

discard_it:
	kfree_skb(skb);
	return 0;

discard_and_relse:
	sk_drops_add(sk, skb);
	if (refcounted)
		sock_put(sk);
	goto discard_it;

do_time_wait:
	if (!xfrm6_policy_check(NULL, XFRM_POLICY_IN, skb)) {
		inet_twsk_put(inet_twsk(sk));
		goto discard_it;
	}

	tcp_v6_fill_cb(skb, hdr, th);

	if (tcp_checksum_complete(skb)) {
		inet_twsk_put(inet_twsk(sk));
		goto csum_error;
	}

	switch (tcp_timewait_state_process(inet_twsk(sk), skb, th)) {
	case TCP_TW_SYN:
	{
		struct sock *sk2;

		sk2 = inet6_lookup_listener(dev_net(skb->dev), &tcp_hashinfo,
					    skb, __tcp_hdrlen(th),
					    &ipv6_hdr(skb)->saddr, th->source,
					    &ipv6_hdr(skb)->daddr,
					    ntohs(th->dest),
					    tcp_v6_iif_l3_slave(skb),
					    sdif);
		if (sk2) {
			struct inet_timewait_sock *tw = inet_twsk(sk);
			inet_twsk_deschedule_put(tw);
			sk = sk2;
			tcp_v6_restore_cb(skb);
			refcounted = false;
			goto process;
		}
	}
		/* to ACK */
		fallthrough;
	case TCP_TW_ACK:
		tcp_v6_timewait_ack(sk, skb);
		break;
	case TCP_TW_RST:
		tcp_v6_send_reset(sk, skb);
		inet_twsk_deschedule_put(inet_twsk(sk));
		goto discard_it;
	case TCP_TW_SUCCESS:
		;
	}
	goto discard_it;
}

INDIRECT_CALLABLE_SCOPE void tcp_v6_early_demux(struct sk_buff *skb)
{
	const struct ipv6hdr *hdr;
	const struct tcphdr *th;
	struct sock *sk;

	if (skb->pkt_type != PACKET_HOST)
		return;

	if (!pskb_may_pull(skb, skb_transport_offset(skb) + sizeof(struct tcphdr)))
		return;

	hdr = ipv6_hdr(skb);
	th = tcp_hdr(skb);

	if (th->doff < sizeof(struct tcphdr) / 4)
		return;

	/* Note : We use inet6_iif() here, not tcp_v6_iif() */
	sk = __inet6_lookup_established(dev_net(skb->dev), &tcp_hashinfo,
					&hdr->saddr, th->source,
					&hdr->daddr, ntohs(th->dest),
					inet6_iif(skb), inet6_sdif(skb));
	if (sk) {
		skb->sk = sk;
		skb->destructor = sock_edemux;
		if (sk_fullsock(sk)) {
			struct dst_entry *dst = READ_ONCE(sk->sk_rx_dst);

			if (dst)
				dst = dst_check(dst, tcp_inet6_sk(sk)->rx_dst_cookie);
			if (dst &&
			    inet_sk(sk)->rx_dst_ifindex == skb->skb_iif)
				skb_dst_set_noref(skb, dst);
		}
	}
}

static struct timewait_sock_ops tcp6_timewait_sock_ops = {
	.twsk_obj_size	= sizeof(struct tcp6_timewait_sock),
	.twsk_unique	= tcp_twsk_unique,
	.twsk_destructor = tcp_twsk_destructor,
};

INDIRECT_CALLABLE_SCOPE void tcp_v6_send_check(struct sock *sk, struct sk_buff *skb)
{
	struct ipv6_pinfo *np = inet6_sk(sk);

	__tcp_v6_send_check(skb, &np->saddr, &sk->sk_v6_daddr);
}

const struct inet_connection_sock_af_ops ipv6_specific = {
	.queue_xmit	   = inet6_csk_xmit,
	.send_check	   = tcp_v6_send_check,
	.rebuild_header	   = inet6_sk_rebuild_header,
	.sk_rx_dst_set	   = inet6_sk_rx_dst_set,
	.conn_request	   = tcp_v6_conn_request,
	.syn_recv_sock	   = tcp_v6_syn_recv_sock,
	.net_header_len	   = sizeof(struct ipv6hdr),
	.net_frag_header_len = sizeof(struct frag_hdr),
	.setsockopt	   = ipv6_setsockopt,
	.getsockopt	   = ipv6_getsockopt,
	.addr2sockaddr	   = inet6_csk_addr2sockaddr,
	.sockaddr_len	   = sizeof(struct sockaddr_in6),
	.mtu_reduced	   = tcp_v6_mtu_reduced,
};

#ifdef CONFIG_TCP_MD5SIG
static const struct tcp_sock_af_ops tcp_sock_ipv6_specific = {
	.md5_lookup	=	tcp_v6_md5_lookup,
	.calc_md5_hash	=	tcp_v6_md5_hash_skb,
	.md5_parse	=	tcp_v6_parse_md5_keys,
};
#endif

/*
 *	TCP over IPv4 via INET6 API
 */
static const struct inet_connection_sock_af_ops ipv6_mapped = {
	.queue_xmit	   = ip_queue_xmit,
	.send_check	   = tcp_v4_send_check,
	.rebuild_header	   = inet_sk_rebuild_header,
	.sk_rx_dst_set	   = inet_sk_rx_dst_set,
	.conn_request	   = tcp_v6_conn_request,
	.syn_recv_sock	   = tcp_v6_syn_recv_sock,
	.net_header_len	   = sizeof(struct iphdr),
	.setsockopt	   = ipv6_setsockopt,
	.getsockopt	   = ipv6_getsockopt,
	.addr2sockaddr	   = inet6_csk_addr2sockaddr,
	.sockaddr_len	   = sizeof(struct sockaddr_in6),
	.mtu_reduced	   = tcp_v4_mtu_reduced,
};

#ifdef CONFIG_TCP_MD5SIG
static const struct tcp_sock_af_ops tcp_sock_ipv6_mapped_specific = {
	.md5_lookup	=	tcp_v4_md5_lookup,
	.calc_md5_hash	=	tcp_v4_md5_hash_skb,
	.md5_parse	=	tcp_v6_parse_md5_keys,
};
#endif

/* NOTE: A lot of things set to zero explicitly by call to
 *       sk_alloc() so need not be done here.
 */
static int tcp_v6_init_sock(struct sock *sk)
{
	struct inet_connection_sock *icsk = inet_csk(sk);

	tcp_init_sock(sk);

	icsk->icsk_af_ops = &ipv6_specific;

#ifdef CONFIG_TCP_MD5SIG
	tcp_sk(sk)->af_specific = &tcp_sock_ipv6_specific;
#endif

	return 0;
}

static void tcp_v6_destroy_sock(struct sock *sk)
{
	tcp_v4_destroy_sock(sk);
	inet6_destroy_sock(sk);
}

#ifdef CONFIG_PROC_FS
/* Proc filesystem TCPv6 sock list dumping. */
static void get_openreq6(struct seq_file *seq,
			 const struct request_sock *req, int i)
{
	long ttd = req->rsk_timer.expires - jiffies;
	const struct in6_addr *src = &inet_rsk(req)->ir_v6_loc_addr;
	const struct in6_addr *dest = &inet_rsk(req)->ir_v6_rmt_addr;

	if (ttd < 0)
		ttd = 0;

	seq_printf(seq,
		   "%4d: %08X%08X%08X%08X:%04X %08X%08X%08X%08X:%04X "
		   "%02X %08X:%08X %02X:%08lX %08X %5u %8d %d %d %pK\n",
		   i,
		   src->s6_addr32[0], src->s6_addr32[1],
		   src->s6_addr32[2], src->s6_addr32[3],
		   inet_rsk(req)->ir_num,
		   dest->s6_addr32[0], dest->s6_addr32[1],
		   dest->s6_addr32[2], dest->s6_addr32[3],
		   ntohs(inet_rsk(req)->ir_rmt_port),
		   TCP_SYN_RECV,
		   0, 0, /* could print option size, but that is af dependent. */
		   1,   /* timers active (only the expire timer) */
		   jiffies_to_clock_t(ttd),
		   req->num_timeout,
		   from_kuid_munged(seq_user_ns(seq),
				    sock_i_uid(req->rsk_listener)),
		   0,  /* non standard timer */
		   0, /* open_requests have no inode */
		   0, req);
}

static void get_tcp6_sock(struct seq_file *seq, struct sock *sp, int i)
{
	const struct in6_addr *dest, *src;
	__u16 destp, srcp;
	int timer_active;
	unsigned long timer_expires;
	const struct inet_sock *inet = inet_sk(sp);
	const struct tcp_sock *tp = tcp_sk(sp);
	const struct inet_connection_sock *icsk = inet_csk(sp);
	const struct fastopen_queue *fastopenq = &icsk->icsk_accept_queue.fastopenq;
	int rx_queue;
	int state;

	dest  = &sp->sk_v6_daddr;
	src   = &sp->sk_v6_rcv_saddr;
	destp = ntohs(inet->inet_dport);
	srcp  = ntohs(inet->inet_sport);

	if (icsk->icsk_pending == ICSK_TIME_RETRANS ||
	    icsk->icsk_pending == ICSK_TIME_REO_TIMEOUT ||
	    icsk->icsk_pending == ICSK_TIME_LOSS_PROBE) {
		timer_active	= 1;
		timer_expires	= icsk->icsk_timeout;
	} else if (icsk->icsk_pending == ICSK_TIME_PROBE0) {
		timer_active	= 4;
		timer_expires	= icsk->icsk_timeout;
	} else if (timer_pending(&sp->sk_timer)) {
		timer_active	= 2;
		timer_expires	= sp->sk_timer.expires;
	} else {
		timer_active	= 0;
		timer_expires = jiffies;
	}

	state = inet_sk_state_load(sp);
	if (state == TCP_LISTEN)
		rx_queue = READ_ONCE(sp->sk_ack_backlog);
	else
		/* Because we don't lock the socket,
		 * we might find a transient negative value.
		 */
		rx_queue = max_t(int, READ_ONCE(tp->rcv_nxt) -
				      READ_ONCE(tp->copied_seq), 0);

	seq_printf(seq,
		   "%4d: %08X%08X%08X%08X:%04X %08X%08X%08X%08X:%04X "
		   "%02X %08X:%08X %02X:%08lX %08X %5u %8d %lu %d %pK %lu %lu %u %u %d\n",
		   i,
		   src->s6_addr32[0], src->s6_addr32[1],
		   src->s6_addr32[2], src->s6_addr32[3], srcp,
		   dest->s6_addr32[0], dest->s6_addr32[1],
		   dest->s6_addr32[2], dest->s6_addr32[3], destp,
		   state,
		   READ_ONCE(tp->write_seq) - tp->snd_una,
		   rx_queue,
		   timer_active,
		   jiffies_delta_to_clock_t(timer_expires - jiffies),
		   icsk->icsk_retransmits,
		   from_kuid_munged(seq_user_ns(seq), sock_i_uid(sp)),
		   icsk->icsk_probes_out,
		   sock_i_ino(sp),
		   refcount_read(&sp->sk_refcnt), sp,
		   jiffies_to_clock_t(icsk->icsk_rto),
		   jiffies_to_clock_t(icsk->icsk_ack.ato),
		   (icsk->icsk_ack.quick << 1) | inet_csk_in_pingpong_mode(sp),
		   tp->snd_cwnd,
		   state == TCP_LISTEN ?
			fastopenq->max_qlen :
			(tcp_in_initial_slowstart(tp) ? -1 : tp->snd_ssthresh)
		   );
}

static void get_timewait6_sock(struct seq_file *seq,
			       struct inet_timewait_sock *tw, int i)
{
	long delta = tw->tw_timer.expires - jiffies;
	const struct in6_addr *dest, *src;
	__u16 destp, srcp;

	dest = &tw->tw_v6_daddr;
	src  = &tw->tw_v6_rcv_saddr;
	destp = ntohs(tw->tw_dport);
	srcp  = ntohs(tw->tw_sport);

	seq_printf(seq,
		   "%4d: %08X%08X%08X%08X:%04X %08X%08X%08X%08X:%04X "
		   "%02X %08X:%08X %02X:%08lX %08X %5d %8d %d %d %pK\n",
		   i,
		   src->s6_addr32[0], src->s6_addr32[1],
		   src->s6_addr32[2], src->s6_addr32[3], srcp,
		   dest->s6_addr32[0], dest->s6_addr32[1],
		   dest->s6_addr32[2], dest->s6_addr32[3], destp,
		   tw->tw_substate, 0, 0,
		   3, jiffies_delta_to_clock_t(delta), 0, 0, 0, 0,
		   refcount_read(&tw->tw_refcnt), tw);
}

static int tcp6_seq_show(struct seq_file *seq, void *v)
{
	struct tcp_iter_state *st;
	struct sock *sk = v;

	if (v == SEQ_START_TOKEN) {
		seq_puts(seq,
			 "  sl  "
			 "local_address                         "
			 "remote_address                        "
			 "st tx_queue rx_queue tr tm->when retrnsmt"
			 "   uid  timeout inode\n");
		goto out;
	}
	st = seq->private;

	if (sk->sk_state == TCP_TIME_WAIT)
		get_timewait6_sock(seq, v, st->num);
	else if (sk->sk_state == TCP_NEW_SYN_RECV)
		get_openreq6(seq, v, st->num);
	else
		get_tcp6_sock(seq, v, st->num);
out:
	return 0;
}

static const struct seq_operations tcp6_seq_ops = {
	.show		= tcp6_seq_show,
	.start		= tcp_seq_start,
	.next		= tcp_seq_next,
	.stop		= tcp_seq_stop,
};

static struct tcp_seq_afinfo tcp6_seq_afinfo = {
	.family		= AF_INET6,
};

int __net_init tcp6_proc_init(struct net *net)
{
	if (!proc_create_net_data("tcp6", 0444, net->proc_net, &tcp6_seq_ops,
			sizeof(struct tcp_iter_state), &tcp6_seq_afinfo))
		return -ENOMEM;
	return 0;
}

void tcp6_proc_exit(struct net *net)
{
	remove_proc_entry("tcp6", net->proc_net);
}
#endif

struct proto tcpv6_prot = {
	.name			= "TCPv6",
	.owner			= THIS_MODULE,
	.close			= tcp_close,
	.pre_connect		= tcp_v6_pre_connect,
	.connect		= tcp_v6_connect,
	.disconnect		= tcp_disconnect,
	.accept			= inet_csk_accept,
	.ioctl			= tcp_ioctl,
	.init			= tcp_v6_init_sock,
	.destroy		= tcp_v6_destroy_sock,
	.shutdown		= tcp_shutdown,
	.setsockopt		= tcp_setsockopt,
	.getsockopt		= tcp_getsockopt,
	.keepalive		= tcp_set_keepalive,
	.recvmsg		= tcp_recvmsg,
	.sendmsg		= tcp_sendmsg,
	.sendpage		= tcp_sendpage,
	.backlog_rcv		= tcp_v6_do_rcv,
	.release_cb		= tcp_release_cb,
	.hash			= inet6_hash,
	.unhash			= inet_unhash,
	.get_port		= inet_csk_get_port,
	.enter_memory_pressure	= tcp_enter_memory_pressure,
	.leave_memory_pressure	= tcp_leave_memory_pressure,
	.stream_memory_free	= tcp_stream_memory_free,
	.sockets_allocated	= &tcp_sockets_allocated,
	.memory_allocated	= &tcp_memory_allocated,
	.memory_pressure	= &tcp_memory_pressure,
	.orphan_count		= &tcp_orphan_count,
	.sysctl_mem		= sysctl_tcp_mem,
	.sysctl_wmem_offset	= offsetof(struct net, ipv4.sysctl_tcp_wmem),
	.sysctl_rmem_offset	= offsetof(struct net, ipv4.sysctl_tcp_rmem),
	.max_header		= MAX_TCP_HEADER,
	.obj_size		= sizeof(struct tcp6_sock),
	.slab_flags		= SLAB_TYPESAFE_BY_RCU,
	.twsk_prot		= &tcp6_timewait_sock_ops,
	.rsk_prot		= &tcp6_request_sock_ops,
	.h.hashinfo		= &tcp_hashinfo,
	.no_autobind		= true,
	.diag_destroy		= tcp_abort,
};
EXPORT_SYMBOL_GPL(tcpv6_prot);

/* thinking of making this const? Don't.
 * early_demux can change based on sysctl.
 */
static struct inet6_protocol tcpv6_protocol = {
	.early_demux	=	tcp_v6_early_demux,
	.early_demux_handler =  tcp_v6_early_demux,
	.handler	=	tcp_v6_rcv,
	.err_handler	=	tcp_v6_err,
	.flags		=	INET6_PROTO_NOPOLICY|INET6_PROTO_FINAL,
};

static struct inet_protosw tcpv6_protosw = {
	.type		=	SOCK_STREAM,
	.protocol	=	IPPROTO_TCP,
	.prot		=	&tcpv6_prot,
	.ops		=	&inet6_stream_ops,
	.flags		=	INET_PROTOSW_PERMANENT |
				INET_PROTOSW_ICSK,
};

static int __net_init tcpv6_net_init(struct net *net)
{
	return inet_ctl_sock_create(&net->ipv6.tcp_sk, PF_INET6,
				    SOCK_RAW, IPPROTO_TCP, net);
}

static void __net_exit tcpv6_net_exit(struct net *net)
{
	inet_ctl_sock_destroy(net->ipv6.tcp_sk);
}

static void __net_exit tcpv6_net_exit_batch(struct list_head *net_exit_list)
{
	inet_twsk_purge(&tcp_hashinfo, AF_INET6);
}

static struct pernet_operations tcpv6_net_ops = {
	.init	    = tcpv6_net_init,
	.exit	    = tcpv6_net_exit,
	.exit_batch = tcpv6_net_exit_batch,
};

int __init tcpv6_init(void)
{
	int ret;

	ret = inet6_add_protocol(&tcpv6_protocol, IPPROTO_TCP);
	if (ret)
		goto out;

	/* register inet6 protocol */
	ret = inet6_register_protosw(&tcpv6_protosw);
	if (ret)
		goto out_tcpv6_protocol;

	ret = register_pernet_subsys(&tcpv6_net_ops);
	if (ret)
		goto out_tcpv6_protosw;

	ret = mptcpv6_init();
	if (ret)
		goto out_tcpv6_pernet_subsys;

out:
	return ret;

out_tcpv6_pernet_subsys:
	unregister_pernet_subsys(&tcpv6_net_ops);
out_tcpv6_protosw:
	inet6_unregister_protosw(&tcpv6_protosw);
out_tcpv6_protocol:
	inet6_del_protocol(&tcpv6_protocol, IPPROTO_TCP);
	goto out;
}

void tcpv6_exit(void)
{
	unregister_pernet_subsys(&tcpv6_net_ops);
	inet6_unregister_protosw(&tcpv6_protosw);
	inet6_del_protocol(&tcpv6_protocol, IPPROTO_TCP);
}<|MERGE_RESOLUTION|>--- conflicted
+++ resolved
@@ -528,12 +528,8 @@
 			fl6->flowlabel = ip6_flowlabel(ipv6_hdr(ireq->pktopts));
 
 		tclass = sock_net(sk)->ipv4.sysctl_tcp_reflect_tos ?
-<<<<<<< HEAD
-				tcp_rsk(req)->syn_tos & ~INET_ECN_MASK :
-=======
 				(tcp_rsk(req)->syn_tos & ~INET_ECN_MASK) |
 				(np->tclass & INET_ECN_MASK) :
->>>>>>> 5f401228
 				np->tclass;
 
 		if (!INET_ECN_is_capable(tclass) &&
