--- conflicted
+++ resolved
@@ -2770,14 +2770,7 @@
 
 	trace_tipc_sk_shutdown(sk, NULL, TIPC_DUMP_ALL, " ");
 	__tipc_shutdown(sock, TIPC_CONN_SHUTDOWN);
-<<<<<<< HEAD
-	if (tipc_sk_type_connectionless(sk))
-		sk->sk_shutdown = SHUTDOWN_MASK;
-	else
-		sk->sk_shutdown = SEND_SHUTDOWN;
-=======
 	sk->sk_shutdown = SHUTDOWN_MASK;
->>>>>>> 71198d19
 
 	if (sk->sk_state == TIPC_DISCONNECTING) {
 		/* Discard any unreceived messages */
