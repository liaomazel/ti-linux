--- conflicted
+++ resolved
@@ -562,11 +562,7 @@
 	  Support for the Loongson PCH PIC Controller.
 
 config LOONGSON_PCH_MSI
-<<<<<<< HEAD
 	bool "Loongson PCH MSI Controller"
-=======
-	bool "Loongson PCH PIC Controller"
->>>>>>> dea9b294
 	depends on MACH_LOONGSON64 || COMPILE_TEST
 	depends on PCI
 	default MACH_LOONGSON64
