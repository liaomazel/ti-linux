// SPDX-License-Identifier: GPL-2.0
/*
 * drivers/base/power/domain.c - Common code related to device power domains.
 *
 * Copyright (C) 2011 Rafael J. Wysocki <rjw@sisk.pl>, Renesas Electronics Corp.
 */
#define pr_fmt(fmt) "PM: " fmt

#include <linux/delay.h>
#include <linux/kernel.h>
#include <linux/io.h>
#include <linux/platform_device.h>
#include <linux/pm_opp.h>
#include <linux/pm_runtime.h>
#include <linux/pm_domain.h>
#include <linux/pm_qos.h>
#include <linux/pm_clock.h>
#include <linux/slab.h>
#include <linux/err.h>
#include <linux/sched.h>
#include <linux/suspend.h>
#include <linux/export.h>
#include <linux/cpu.h>

#include "power.h"

#define GENPD_RETRY_MAX_MS	250		/* Approximate */

#define GENPD_DEV_CALLBACK(genpd, type, callback, dev)		\
({								\
	type (*__routine)(struct device *__d); 			\
	type __ret = (type)0;					\
								\
	__routine = genpd->dev_ops.callback; 			\
	if (__routine) {					\
		__ret = __routine(dev); 			\
	}							\
	__ret;							\
})

static LIST_HEAD(gpd_list);
static DEFINE_MUTEX(gpd_list_lock);

struct genpd_lock_ops {
	void (*lock)(struct generic_pm_domain *genpd);
	void (*lock_nested)(struct generic_pm_domain *genpd, int depth);
	int (*lock_interruptible)(struct generic_pm_domain *genpd);
	void (*unlock)(struct generic_pm_domain *genpd);
};

static void genpd_lock_mtx(struct generic_pm_domain *genpd)
{
	mutex_lock(&genpd->mlock);
}

static void genpd_lock_nested_mtx(struct generic_pm_domain *genpd,
					int depth)
{
	mutex_lock_nested(&genpd->mlock, depth);
}

static int genpd_lock_interruptible_mtx(struct generic_pm_domain *genpd)
{
	return mutex_lock_interruptible(&genpd->mlock);
}

static void genpd_unlock_mtx(struct generic_pm_domain *genpd)
{
	return mutex_unlock(&genpd->mlock);
}

static const struct genpd_lock_ops genpd_mtx_ops = {
	.lock = genpd_lock_mtx,
	.lock_nested = genpd_lock_nested_mtx,
	.lock_interruptible = genpd_lock_interruptible_mtx,
	.unlock = genpd_unlock_mtx,
};

static void genpd_lock_spin(struct generic_pm_domain *genpd)
	__acquires(&genpd->slock)
{
	unsigned long flags;

	spin_lock_irqsave(&genpd->slock, flags);
	genpd->lock_flags = flags;
}

static void genpd_lock_nested_spin(struct generic_pm_domain *genpd,
					int depth)
	__acquires(&genpd->slock)
{
	unsigned long flags;

	spin_lock_irqsave_nested(&genpd->slock, flags, depth);
	genpd->lock_flags = flags;
}

static int genpd_lock_interruptible_spin(struct generic_pm_domain *genpd)
	__acquires(&genpd->slock)
{
	unsigned long flags;

	spin_lock_irqsave(&genpd->slock, flags);
	genpd->lock_flags = flags;
	return 0;
}

static void genpd_unlock_spin(struct generic_pm_domain *genpd)
	__releases(&genpd->slock)
{
	spin_unlock_irqrestore(&genpd->slock, genpd->lock_flags);
}

static const struct genpd_lock_ops genpd_spin_ops = {
	.lock = genpd_lock_spin,
	.lock_nested = genpd_lock_nested_spin,
	.lock_interruptible = genpd_lock_interruptible_spin,
	.unlock = genpd_unlock_spin,
};

#define genpd_lock(p)			p->lock_ops->lock(p)
#define genpd_lock_nested(p, d)		p->lock_ops->lock_nested(p, d)
#define genpd_lock_interruptible(p)	p->lock_ops->lock_interruptible(p)
#define genpd_unlock(p)			p->lock_ops->unlock(p)

#define genpd_status_on(genpd)		(genpd->status == GENPD_STATE_ON)
#define genpd_is_irq_safe(genpd)	(genpd->flags & GENPD_FLAG_IRQ_SAFE)
#define genpd_is_always_on(genpd)	(genpd->flags & GENPD_FLAG_ALWAYS_ON)
#define genpd_is_active_wakeup(genpd)	(genpd->flags & GENPD_FLAG_ACTIVE_WAKEUP)
#define genpd_is_cpu_domain(genpd)	(genpd->flags & GENPD_FLAG_CPU_DOMAIN)
#define genpd_is_rpm_always_on(genpd)	(genpd->flags & GENPD_FLAG_RPM_ALWAYS_ON)

static inline bool irq_safe_dev_in_no_sleep_domain(struct device *dev,
		const struct generic_pm_domain *genpd)
{
	bool ret;

	ret = pm_runtime_is_irq_safe(dev) && !genpd_is_irq_safe(genpd);

	/*
	 * Warn once if an IRQ safe device is attached to a no sleep domain, as
	 * to indicate a suboptimal configuration for PM. For an always on
	 * domain this isn't case, thus don't warn.
	 */
	if (ret && !genpd_is_always_on(genpd))
		dev_warn_once(dev, "PM domain %s will not be powered off\n",
				genpd->name);

	return ret;
}

static int genpd_runtime_suspend(struct device *dev);

/*
 * Get the generic PM domain for a particular struct device.
 * This validates the struct device pointer, the PM domain pointer,
 * and checks that the PM domain pointer is a real generic PM domain.
 * Any failure results in NULL being returned.
 */
static struct generic_pm_domain *dev_to_genpd_safe(struct device *dev)
{
	if (IS_ERR_OR_NULL(dev) || IS_ERR_OR_NULL(dev->pm_domain))
		return NULL;

	/* A genpd's always have its ->runtime_suspend() callback assigned. */
	if (dev->pm_domain->ops.runtime_suspend == genpd_runtime_suspend)
		return pd_to_genpd(dev->pm_domain);

	return NULL;
}

/*
 * This should only be used where we are certain that the pm_domain
 * attached to the device is a genpd domain.
 */
static struct generic_pm_domain *dev_to_genpd(struct device *dev)
{
	if (IS_ERR_OR_NULL(dev->pm_domain))
		return ERR_PTR(-EINVAL);

	return pd_to_genpd(dev->pm_domain);
}

static int genpd_stop_dev(const struct generic_pm_domain *genpd,
			  struct device *dev)
{
	return GENPD_DEV_CALLBACK(genpd, int, stop, dev);
}

static int genpd_start_dev(const struct generic_pm_domain *genpd,
			   struct device *dev)
{
	return GENPD_DEV_CALLBACK(genpd, int, start, dev);
}

static bool genpd_sd_counter_dec(struct generic_pm_domain *genpd)
{
	bool ret = false;

	if (!WARN_ON(atomic_read(&genpd->sd_count) == 0))
		ret = !!atomic_dec_and_test(&genpd->sd_count);

	return ret;
}

static void genpd_sd_counter_inc(struct generic_pm_domain *genpd)
{
	atomic_inc(&genpd->sd_count);
	smp_mb__after_atomic();
}

#ifdef CONFIG_DEBUG_FS
static void genpd_update_accounting(struct generic_pm_domain *genpd)
{
	ktime_t delta, now;

	now = ktime_get();
	delta = ktime_sub(now, genpd->accounting_time);

	/*
	 * If genpd->status is active, it means we are just
	 * out of off and so update the idle time and vice
	 * versa.
	 */
	if (genpd->status == GENPD_STATE_ON) {
		int state_idx = genpd->state_idx;

		genpd->states[state_idx].idle_time =
			ktime_add(genpd->states[state_idx].idle_time, delta);
	} else {
		genpd->on_time = ktime_add(genpd->on_time, delta);
	}

	genpd->accounting_time = now;
}
#else
static inline void genpd_update_accounting(struct generic_pm_domain *genpd) {}
#endif

static int _genpd_reeval_performance_state(struct generic_pm_domain *genpd,
					   unsigned int state)
{
	struct generic_pm_domain_data *pd_data;
	struct pm_domain_data *pdd;
	struct gpd_link *link;

	/* New requested state is same as Max requested state */
	if (state == genpd->performance_state)
		return state;

	/* New requested state is higher than Max requested state */
	if (state > genpd->performance_state)
		return state;

	/* Traverse all devices within the domain */
	list_for_each_entry(pdd, &genpd->dev_list, list_node) {
		pd_data = to_gpd_data(pdd);

		if (pd_data->performance_state > state)
			state = pd_data->performance_state;
	}

	/*
	 * Traverse all sub-domains within the domain. This can be
	 * done without any additional locking as the link->performance_state
	 * field is protected by the parent genpd->lock, which is already taken.
	 *
	 * Also note that link->performance_state (subdomain's performance state
	 * requirement to parent domain) is different from
	 * link->child->performance_state (current performance state requirement
	 * of the devices/sub-domains of the subdomain) and so can have a
	 * different value.
	 *
	 * Note that we also take vote from powered-off sub-domains into account
	 * as the same is done for devices right now.
	 */
	list_for_each_entry(link, &genpd->parent_links, parent_node) {
		if (link->performance_state > state)
			state = link->performance_state;
	}

	return state;
}

static int _genpd_set_performance_state(struct generic_pm_domain *genpd,
					unsigned int state, int depth)
{
	struct generic_pm_domain *parent;
	struct gpd_link *link;
	int parent_state, ret;

	if (state == genpd->performance_state)
		return 0;

	/* Propagate to parents of genpd */
	list_for_each_entry(link, &genpd->child_links, child_node) {
		parent = link->parent;

		if (!parent->set_performance_state)
			continue;

		/* Find parent's performance state */
		ret = dev_pm_opp_xlate_performance_state(genpd->opp_table,
							 parent->opp_table,
							 state);
		if (unlikely(ret < 0))
			goto err;

		parent_state = ret;

		genpd_lock_nested(parent, depth + 1);

		link->prev_performance_state = link->performance_state;
		link->performance_state = parent_state;
		parent_state = _genpd_reeval_performance_state(parent,
						parent_state);
		ret = _genpd_set_performance_state(parent, parent_state, depth + 1);
		if (ret)
			link->performance_state = link->prev_performance_state;

		genpd_unlock(parent);

		if (ret)
			goto err;
	}

	ret = genpd->set_performance_state(genpd, state);
	if (ret)
		goto err;

	genpd->performance_state = state;
	return 0;

err:
	/* Encountered an error, lets rollback */
	list_for_each_entry_continue_reverse(link, &genpd->child_links,
					     child_node) {
		parent = link->parent;

		if (!parent->set_performance_state)
			continue;

		genpd_lock_nested(parent, depth + 1);

		parent_state = link->prev_performance_state;
		link->performance_state = parent_state;

		parent_state = _genpd_reeval_performance_state(parent,
						parent_state);
		if (_genpd_set_performance_state(parent, parent_state, depth + 1)) {
			pr_err("%s: Failed to roll back to %d performance state\n",
			       parent->name, parent_state);
		}

		genpd_unlock(parent);
	}

	return ret;
}

/**
 * dev_pm_genpd_set_performance_state- Set performance state of device's power
 * domain.
 *
 * @dev: Device for which the performance-state needs to be set.
 * @state: Target performance state of the device. This can be set as 0 when the
 *	   device doesn't have any performance state constraints left (And so
 *	   the device wouldn't participate anymore to find the target
 *	   performance state of the genpd).
 *
 * It is assumed that the users guarantee that the genpd wouldn't be detached
 * while this routine is getting called.
 *
 * Returns 0 on success and negative error values on failures.
 */
int dev_pm_genpd_set_performance_state(struct device *dev, unsigned int state)
{
	struct generic_pm_domain *genpd;
	struct generic_pm_domain_data *gpd_data;
	unsigned int prev;
	int ret;

	genpd = dev_to_genpd_safe(dev);
	if (!genpd)
		return -ENODEV;

	if (unlikely(!genpd->set_performance_state))
		return -EINVAL;

	if (WARN_ON(!dev->power.subsys_data ||
		     !dev->power.subsys_data->domain_data))
		return -EINVAL;

	genpd_lock(genpd);

	gpd_data = to_gpd_data(dev->power.subsys_data->domain_data);
	prev = gpd_data->performance_state;
	gpd_data->performance_state = state;

	state = _genpd_reeval_performance_state(genpd, state);
	ret = _genpd_set_performance_state(genpd, state, 0);
	if (ret)
		gpd_data->performance_state = prev;

	genpd_unlock(genpd);

	return ret;
}
EXPORT_SYMBOL_GPL(dev_pm_genpd_set_performance_state);

static int _genpd_power_on(struct generic_pm_domain *genpd, bool timed)
{
	unsigned int state_idx = genpd->state_idx;
	ktime_t time_start;
	s64 elapsed_ns;
	int ret;

	/* Notify consumers that we are about to power on. */
	ret = raw_notifier_call_chain_robust(&genpd->power_notifiers,
					     GENPD_NOTIFY_PRE_ON,
					     GENPD_NOTIFY_OFF, NULL);
	ret = notifier_to_errno(ret);
	if (ret)
		return ret;

	if (!genpd->power_on)
		goto out;

	if (!timed) {
		ret = genpd->power_on(genpd);
		if (ret)
			goto err;

		goto out;
	}

	time_start = ktime_get();
	ret = genpd->power_on(genpd);
	if (ret)
		goto err;

	elapsed_ns = ktime_to_ns(ktime_sub(ktime_get(), time_start));
	if (elapsed_ns <= genpd->states[state_idx].power_on_latency_ns)
		goto out;

	genpd->states[state_idx].power_on_latency_ns = elapsed_ns;
	genpd->max_off_time_changed = true;
	pr_debug("%s: Power-%s latency exceeded, new value %lld ns\n",
		 genpd->name, "on", elapsed_ns);

out:
	raw_notifier_call_chain(&genpd->power_notifiers, GENPD_NOTIFY_ON, NULL);
	return 0;
err:
	raw_notifier_call_chain(&genpd->power_notifiers, GENPD_NOTIFY_OFF,
				NULL);
	return ret;
}

static int _genpd_power_off(struct generic_pm_domain *genpd, bool timed)
{
	unsigned int state_idx = genpd->state_idx;
	ktime_t time_start;
	s64 elapsed_ns;
	int ret;

	/* Notify consumers that we are about to power off. */
	ret = raw_notifier_call_chain_robust(&genpd->power_notifiers,
					     GENPD_NOTIFY_PRE_OFF,
					     GENPD_NOTIFY_ON, NULL);
	ret = notifier_to_errno(ret);
	if (ret)
		return ret;

	if (!genpd->power_off)
		goto out;

	if (!timed) {
		ret = genpd->power_off(genpd);
		if (ret)
			goto busy;

		goto out;
	}

	time_start = ktime_get();
	ret = genpd->power_off(genpd);
	if (ret)
		goto busy;

	elapsed_ns = ktime_to_ns(ktime_sub(ktime_get(), time_start));
	if (elapsed_ns <= genpd->states[state_idx].power_off_latency_ns)
		goto out;

	genpd->states[state_idx].power_off_latency_ns = elapsed_ns;
	genpd->max_off_time_changed = true;
	pr_debug("%s: Power-%s latency exceeded, new value %lld ns\n",
		 genpd->name, "off", elapsed_ns);

out:
	raw_notifier_call_chain(&genpd->power_notifiers, GENPD_NOTIFY_OFF,
				NULL);
	return 0;
busy:
	raw_notifier_call_chain(&genpd->power_notifiers, GENPD_NOTIFY_ON, NULL);
	return ret;
}

/**
 * genpd_queue_power_off_work - Queue up the execution of genpd_power_off().
 * @genpd: PM domain to power off.
 *
 * Queue up the execution of genpd_power_off() unless it's already been done
 * before.
 */
static void genpd_queue_power_off_work(struct generic_pm_domain *genpd)
{
	queue_work(pm_wq, &genpd->power_off_work);
}

/**
 * genpd_power_off - Remove power from a given PM domain.
 * @genpd: PM domain to power down.
 * @one_dev_on: If invoked from genpd's ->runtime_suspend|resume() callback, the
 * RPM status of the releated device is in an intermediate state, not yet turned
 * into RPM_SUSPENDED. This means genpd_power_off() must allow one device to not
 * be RPM_SUSPENDED, while it tries to power off the PM domain.
 *
 * If all of the @genpd's devices have been suspended and all of its subdomains
 * have been powered down, remove power from @genpd.
 */
static int genpd_power_off(struct generic_pm_domain *genpd, bool one_dev_on,
			   unsigned int depth)
{
	struct pm_domain_data *pdd;
	struct gpd_link *link;
	unsigned int not_suspended = 0;
	int ret;

	/*
	 * Do not try to power off the domain in the following situations:
	 * (1) The domain is already in the "power off" state.
	 * (2) System suspend is in progress.
	 */
	if (!genpd_status_on(genpd) || genpd->prepared_count > 0)
		return 0;

	/*
	 * Abort power off for the PM domain in the following situations:
	 * (1) The domain is configured as always on.
	 * (2) When the domain has a subdomain being powered on.
	 */
	if (genpd_is_always_on(genpd) ||
			genpd_is_rpm_always_on(genpd) ||
			atomic_read(&genpd->sd_count) > 0)
		return -EBUSY;

	list_for_each_entry(pdd, &genpd->dev_list, list_node) {
		enum pm_qos_flags_status stat;

		stat = dev_pm_qos_flags(pdd->dev, PM_QOS_FLAG_NO_POWER_OFF);
		if (stat > PM_QOS_FLAGS_NONE)
			return -EBUSY;

		/*
		 * Do not allow PM domain to be powered off, when an IRQ safe
		 * device is part of a non-IRQ safe domain.
		 */
		if (!pm_runtime_suspended(pdd->dev) ||
			irq_safe_dev_in_no_sleep_domain(pdd->dev, genpd))
			not_suspended++;
	}

	if (not_suspended > 1 || (not_suspended == 1 && !one_dev_on))
		return -EBUSY;

	if (genpd->gov && genpd->gov->power_down_ok) {
		if (!genpd->gov->power_down_ok(&genpd->domain))
			return -EAGAIN;
	}

	/* Default to shallowest state. */
	if (!genpd->gov)
		genpd->state_idx = 0;

	/* Don't power off, if a child domain is waiting to power on. */
	if (atomic_read(&genpd->sd_count) > 0)
		return -EBUSY;

	ret = _genpd_power_off(genpd, true);
<<<<<<< HEAD
	if (ret)
		return ret;
=======
	if (ret) {
		genpd->states[genpd->state_idx].rejected++;
		return ret;
	}
>>>>>>> db9f3e95

	genpd->status = GENPD_STATE_OFF;
	genpd_update_accounting(genpd);
	genpd->states[genpd->state_idx].usage++;

	list_for_each_entry(link, &genpd->child_links, child_node) {
		genpd_sd_counter_dec(link->parent);
		genpd_lock_nested(link->parent, depth + 1);
		genpd_power_off(link->parent, false, depth + 1);
		genpd_unlock(link->parent);
	}

	return 0;
}

/**
 * genpd_power_on - Restore power to a given PM domain and its parents.
 * @genpd: PM domain to power up.
 * @depth: nesting count for lockdep.
 *
 * Restore power to @genpd and all of its parents so that it is possible to
 * resume a device belonging to it.
 */
static int genpd_power_on(struct generic_pm_domain *genpd, unsigned int depth)
{
	struct gpd_link *link;
	int ret = 0;

	if (genpd_status_on(genpd))
		return 0;

	/*
	 * The list is guaranteed not to change while the loop below is being
	 * executed, unless one of the parents' .power_on() callbacks fiddles
	 * with it.
	 */
	list_for_each_entry(link, &genpd->child_links, child_node) {
		struct generic_pm_domain *parent = link->parent;

		genpd_sd_counter_inc(parent);

		genpd_lock_nested(parent, depth + 1);
		ret = genpd_power_on(parent, depth + 1);
		genpd_unlock(parent);

		if (ret) {
			genpd_sd_counter_dec(parent);
			goto err;
		}
	}

	ret = _genpd_power_on(genpd, true);
	if (ret)
		goto err;

	genpd->status = GENPD_STATE_ON;
	genpd_update_accounting(genpd);

	return 0;

 err:
	list_for_each_entry_continue_reverse(link,
					&genpd->child_links,
					child_node) {
		genpd_sd_counter_dec(link->parent);
		genpd_lock_nested(link->parent, depth + 1);
		genpd_power_off(link->parent, false, depth + 1);
		genpd_unlock(link->parent);
	}

	return ret;
}

static int genpd_dev_pm_start(struct device *dev)
{
	struct generic_pm_domain *genpd = dev_to_genpd(dev);

	return genpd_start_dev(genpd, dev);
}

static int genpd_dev_pm_qos_notifier(struct notifier_block *nb,
				     unsigned long val, void *ptr)
{
	struct generic_pm_domain_data *gpd_data;
	struct device *dev;

	gpd_data = container_of(nb, struct generic_pm_domain_data, nb);
	dev = gpd_data->base.dev;

	for (;;) {
		struct generic_pm_domain *genpd;
		struct pm_domain_data *pdd;

		spin_lock_irq(&dev->power.lock);

		pdd = dev->power.subsys_data ?
				dev->power.subsys_data->domain_data : NULL;
		if (pdd) {
			to_gpd_data(pdd)->td.constraint_changed = true;
			genpd = dev_to_genpd(dev);
		} else {
			genpd = ERR_PTR(-ENODATA);
		}

		spin_unlock_irq(&dev->power.lock);

		if (!IS_ERR(genpd)) {
			genpd_lock(genpd);
			genpd->max_off_time_changed = true;
			genpd_unlock(genpd);
		}

		dev = dev->parent;
		if (!dev || dev->power.ignore_children)
			break;
	}

	return NOTIFY_DONE;
}

/**
 * genpd_power_off_work_fn - Power off PM domain whose subdomain count is 0.
 * @work: Work structure used for scheduling the execution of this function.
 */
static void genpd_power_off_work_fn(struct work_struct *work)
{
	struct generic_pm_domain *genpd;

	genpd = container_of(work, struct generic_pm_domain, power_off_work);

	genpd_lock(genpd);
	genpd_power_off(genpd, false, 0);
	genpd_unlock(genpd);
}

/**
 * __genpd_runtime_suspend - walk the hierarchy of ->runtime_suspend() callbacks
 * @dev: Device to handle.
 */
static int __genpd_runtime_suspend(struct device *dev)
{
	int (*cb)(struct device *__dev);

	if (dev->type && dev->type->pm)
		cb = dev->type->pm->runtime_suspend;
	else if (dev->class && dev->class->pm)
		cb = dev->class->pm->runtime_suspend;
	else if (dev->bus && dev->bus->pm)
		cb = dev->bus->pm->runtime_suspend;
	else
		cb = NULL;

	if (!cb && dev->driver && dev->driver->pm)
		cb = dev->driver->pm->runtime_suspend;

	return cb ? cb(dev) : 0;
}

/**
 * __genpd_runtime_resume - walk the hierarchy of ->runtime_resume() callbacks
 * @dev: Device to handle.
 */
static int __genpd_runtime_resume(struct device *dev)
{
	int (*cb)(struct device *__dev);

	if (dev->type && dev->type->pm)
		cb = dev->type->pm->runtime_resume;
	else if (dev->class && dev->class->pm)
		cb = dev->class->pm->runtime_resume;
	else if (dev->bus && dev->bus->pm)
		cb = dev->bus->pm->runtime_resume;
	else
		cb = NULL;

	if (!cb && dev->driver && dev->driver->pm)
		cb = dev->driver->pm->runtime_resume;

	return cb ? cb(dev) : 0;
}

/**
 * genpd_runtime_suspend - Suspend a device belonging to I/O PM domain.
 * @dev: Device to suspend.
 *
 * Carry out a runtime suspend of a device under the assumption that its
 * pm_domain field points to the domain member of an object of type
 * struct generic_pm_domain representing a PM domain consisting of I/O devices.
 */
static int genpd_runtime_suspend(struct device *dev)
{
	struct generic_pm_domain *genpd;
	bool (*suspend_ok)(struct device *__dev);
	struct gpd_timing_data *td = &dev_gpd_data(dev)->td;
	bool runtime_pm = pm_runtime_enabled(dev);
	ktime_t time_start;
	s64 elapsed_ns;
	int ret;

	dev_dbg(dev, "%s()\n", __func__);

	genpd = dev_to_genpd(dev);
	if (IS_ERR(genpd))
		return -EINVAL;

	/*
	 * A runtime PM centric subsystem/driver may re-use the runtime PM
	 * callbacks for other purposes than runtime PM. In those scenarios
	 * runtime PM is disabled. Under these circumstances, we shall skip
	 * validating/measuring the PM QoS latency.
	 */
	suspend_ok = genpd->gov ? genpd->gov->suspend_ok : NULL;
	if (runtime_pm && suspend_ok && !suspend_ok(dev))
		return -EBUSY;

	/* Measure suspend latency. */
	time_start = 0;
	if (runtime_pm)
		time_start = ktime_get();

	ret = __genpd_runtime_suspend(dev);
	if (ret)
		return ret;

	ret = genpd_stop_dev(genpd, dev);
	if (ret) {
		__genpd_runtime_resume(dev);
		return ret;
	}

	/* Update suspend latency value if the measured time exceeds it. */
	if (runtime_pm) {
		elapsed_ns = ktime_to_ns(ktime_sub(ktime_get(), time_start));
		if (elapsed_ns > td->suspend_latency_ns) {
			td->suspend_latency_ns = elapsed_ns;
			dev_dbg(dev, "suspend latency exceeded, %lld ns\n",
				elapsed_ns);
			genpd->max_off_time_changed = true;
			td->constraint_changed = true;
		}
	}

	/*
	 * If power.irq_safe is set, this routine may be run with
	 * IRQs disabled, so suspend only if the PM domain also is irq_safe.
	 */
	if (irq_safe_dev_in_no_sleep_domain(dev, genpd))
		return 0;

	genpd_lock(genpd);
	genpd_power_off(genpd, true, 0);
	genpd_unlock(genpd);

	return 0;
}

/**
 * genpd_runtime_resume - Resume a device belonging to I/O PM domain.
 * @dev: Device to resume.
 *
 * Carry out a runtime resume of a device under the assumption that its
 * pm_domain field points to the domain member of an object of type
 * struct generic_pm_domain representing a PM domain consisting of I/O devices.
 */
static int genpd_runtime_resume(struct device *dev)
{
	struct generic_pm_domain *genpd;
	struct gpd_timing_data *td = &dev_gpd_data(dev)->td;
	bool runtime_pm = pm_runtime_enabled(dev);
	ktime_t time_start;
	s64 elapsed_ns;
	int ret;
	bool timed = true;

	dev_dbg(dev, "%s()\n", __func__);

	genpd = dev_to_genpd(dev);
	if (IS_ERR(genpd))
		return -EINVAL;

	/*
	 * As we don't power off a non IRQ safe domain, which holds
	 * an IRQ safe device, we don't need to restore power to it.
	 */
	if (irq_safe_dev_in_no_sleep_domain(dev, genpd)) {
		timed = false;
		goto out;
	}

	genpd_lock(genpd);
	ret = genpd_power_on(genpd, 0);
	genpd_unlock(genpd);

	if (ret)
		return ret;

 out:
	/* Measure resume latency. */
	time_start = 0;
	if (timed && runtime_pm)
		time_start = ktime_get();

	ret = genpd_start_dev(genpd, dev);
	if (ret)
		goto err_poweroff;

	ret = __genpd_runtime_resume(dev);
	if (ret)
		goto err_stop;

	/* Update resume latency value if the measured time exceeds it. */
	if (timed && runtime_pm) {
		elapsed_ns = ktime_to_ns(ktime_sub(ktime_get(), time_start));
		if (elapsed_ns > td->resume_latency_ns) {
			td->resume_latency_ns = elapsed_ns;
			dev_dbg(dev, "resume latency exceeded, %lld ns\n",
				elapsed_ns);
			genpd->max_off_time_changed = true;
			td->constraint_changed = true;
		}
	}

	return 0;

err_stop:
	genpd_stop_dev(genpd, dev);
err_poweroff:
	if (!pm_runtime_is_irq_safe(dev) ||
		(pm_runtime_is_irq_safe(dev) && genpd_is_irq_safe(genpd))) {
		genpd_lock(genpd);
		genpd_power_off(genpd, true, 0);
		genpd_unlock(genpd);
	}

	return ret;
}

static bool pd_ignore_unused;
static int __init pd_ignore_unused_setup(char *__unused)
{
	pd_ignore_unused = true;
	return 1;
}
__setup("pd_ignore_unused", pd_ignore_unused_setup);

/**
 * genpd_power_off_unused - Power off all PM domains with no devices in use.
 */
static int __init genpd_power_off_unused(void)
{
	struct generic_pm_domain *genpd;

	if (pd_ignore_unused) {
		pr_warn("genpd: Not disabling unused power domains\n");
		return 0;
	}

	mutex_lock(&gpd_list_lock);

	list_for_each_entry(genpd, &gpd_list, gpd_list_node)
		genpd_queue_power_off_work(genpd);

	mutex_unlock(&gpd_list_lock);

	return 0;
}
late_initcall(genpd_power_off_unused);

#ifdef CONFIG_PM_SLEEP

/**
 * genpd_sync_power_off - Synchronously power off a PM domain and its parents.
 * @genpd: PM domain to power off, if possible.
 * @use_lock: use the lock.
 * @depth: nesting count for lockdep.
 *
 * Check if the given PM domain can be powered off (during system suspend or
 * hibernation) and do that if so.  Also, in that case propagate to its parents.
 *
 * This function is only called in "noirq" and "syscore" stages of system power
 * transitions. The "noirq" callbacks may be executed asynchronously, thus in
 * these cases the lock must be held.
 */
static void genpd_sync_power_off(struct generic_pm_domain *genpd, bool use_lock,
				 unsigned int depth)
{
	struct gpd_link *link;

	if (!genpd_status_on(genpd) || genpd_is_always_on(genpd))
		return;

	if (genpd->suspended_count != genpd->device_count
	    || atomic_read(&genpd->sd_count) > 0)
		return;

	/* Choose the deepest state when suspending */
	genpd->state_idx = genpd->state_count - 1;
	if (_genpd_power_off(genpd, false))
		return;

	genpd->status = GENPD_STATE_OFF;

	list_for_each_entry(link, &genpd->child_links, child_node) {
		genpd_sd_counter_dec(link->parent);

		if (use_lock)
			genpd_lock_nested(link->parent, depth + 1);

		genpd_sync_power_off(link->parent, use_lock, depth + 1);

		if (use_lock)
			genpd_unlock(link->parent);
	}
}

/**
 * genpd_sync_power_on - Synchronously power on a PM domain and its parents.
 * @genpd: PM domain to power on.
 * @use_lock: use the lock.
 * @depth: nesting count for lockdep.
 *
 * This function is only called in "noirq" and "syscore" stages of system power
 * transitions. The "noirq" callbacks may be executed asynchronously, thus in
 * these cases the lock must be held.
 */
static void genpd_sync_power_on(struct generic_pm_domain *genpd, bool use_lock,
				unsigned int depth)
{
	struct gpd_link *link;

	if (genpd_status_on(genpd))
		return;

	list_for_each_entry(link, &genpd->child_links, child_node) {
		genpd_sd_counter_inc(link->parent);

		if (use_lock)
			genpd_lock_nested(link->parent, depth + 1);

		genpd_sync_power_on(link->parent, use_lock, depth + 1);

		if (use_lock)
			genpd_unlock(link->parent);
	}

	_genpd_power_on(genpd, false);
	genpd->status = GENPD_STATE_ON;
}

/**
 * resume_needed - Check whether to resume a device before system suspend.
 * @dev: Device to check.
 * @genpd: PM domain the device belongs to.
 *
 * There are two cases in which a device that can wake up the system from sleep
 * states should be resumed by genpd_prepare(): (1) if the device is enabled
 * to wake up the system and it has to remain active for this purpose while the
 * system is in the sleep state and (2) if the device is not enabled to wake up
 * the system from sleep states and it generally doesn't generate wakeup signals
 * by itself (those signals are generated on its behalf by other parts of the
 * system).  In the latter case it may be necessary to reconfigure the device's
 * wakeup settings during system suspend, because it may have been set up to
 * signal remote wakeup from the system's working state as needed by runtime PM.
 * Return 'true' in either of the above cases.
 */
static bool resume_needed(struct device *dev,
			  const struct generic_pm_domain *genpd)
{
	bool active_wakeup;

	if (!device_can_wakeup(dev))
		return false;

	active_wakeup = genpd_is_active_wakeup(genpd);
	return device_may_wakeup(dev) ? active_wakeup : !active_wakeup;
}

/**
 * genpd_prepare - Start power transition of a device in a PM domain.
 * @dev: Device to start the transition of.
 *
 * Start a power transition of a device (during a system-wide power transition)
 * under the assumption that its pm_domain field points to the domain member of
 * an object of type struct generic_pm_domain representing a PM domain
 * consisting of I/O devices.
 */
static int genpd_prepare(struct device *dev)
{
	struct generic_pm_domain *genpd;
	int ret;

	dev_dbg(dev, "%s()\n", __func__);

	genpd = dev_to_genpd(dev);
	if (IS_ERR(genpd))
		return -EINVAL;

	/*
	 * If a wakeup request is pending for the device, it should be woken up
	 * at this point and a system wakeup event should be reported if it's
	 * set up to wake up the system from sleep states.
	 */
	if (resume_needed(dev, genpd))
		pm_runtime_resume(dev);

	genpd_lock(genpd);

	if (genpd->prepared_count++ == 0)
		genpd->suspended_count = 0;

	genpd_unlock(genpd);

	ret = pm_generic_prepare(dev);
	if (ret < 0) {
		genpd_lock(genpd);

		genpd->prepared_count--;

		genpd_unlock(genpd);
	}

	/* Never return 1, as genpd don't cope with the direct_complete path. */
	return ret >= 0 ? 0 : ret;
}

/**
 * genpd_finish_suspend - Completion of suspend or hibernation of device in an
 *   I/O pm domain.
 * @dev: Device to suspend.
 * @poweroff: Specifies if this is a poweroff_noirq or suspend_noirq callback.
 *
 * Stop the device and remove power from the domain if all devices in it have
 * been stopped.
 */
static int genpd_finish_suspend(struct device *dev, bool poweroff)
{
	struct generic_pm_domain *genpd;
	int ret = 0;

	genpd = dev_to_genpd(dev);
	if (IS_ERR(genpd))
		return -EINVAL;

	if (poweroff)
		ret = pm_generic_poweroff_noirq(dev);
	else
		ret = pm_generic_suspend_noirq(dev);
	if (ret)
		return ret;

	if (dev->power.wakeup_path && genpd_is_active_wakeup(genpd))
		return 0;

	if (genpd->dev_ops.stop && genpd->dev_ops.start &&
	    !pm_runtime_status_suspended(dev)) {
		ret = genpd_stop_dev(genpd, dev);
		if (ret) {
			if (poweroff)
				pm_generic_restore_noirq(dev);
			else
				pm_generic_resume_noirq(dev);
			return ret;
		}
	}

	genpd_lock(genpd);
	genpd->suspended_count++;
	genpd_sync_power_off(genpd, true, 0);
	genpd_unlock(genpd);

	return 0;
}

/**
 * genpd_suspend_noirq - Completion of suspend of device in an I/O PM domain.
 * @dev: Device to suspend.
 *
 * Stop the device and remove power from the domain if all devices in it have
 * been stopped.
 */
static int genpd_suspend_noirq(struct device *dev)
{
	dev_dbg(dev, "%s()\n", __func__);

	return genpd_finish_suspend(dev, false);
}

/**
 * genpd_resume_noirq - Start of resume of device in an I/O PM domain.
 * @dev: Device to resume.
 *
 * Restore power to the device's PM domain, if necessary, and start the device.
 */
static int genpd_resume_noirq(struct device *dev)
{
	struct generic_pm_domain *genpd;
	int ret;

	dev_dbg(dev, "%s()\n", __func__);

	genpd = dev_to_genpd(dev);
	if (IS_ERR(genpd))
		return -EINVAL;

	if (dev->power.wakeup_path && genpd_is_active_wakeup(genpd))
		return pm_generic_resume_noirq(dev);

	genpd_lock(genpd);
	genpd_sync_power_on(genpd, true, 0);
	genpd->suspended_count--;
	genpd_unlock(genpd);

	if (genpd->dev_ops.stop && genpd->dev_ops.start &&
	    !pm_runtime_status_suspended(dev)) {
		ret = genpd_start_dev(genpd, dev);
		if (ret)
			return ret;
	}

	return pm_generic_resume_noirq(dev);
}

/**
 * genpd_freeze_noirq - Completion of freezing a device in an I/O PM domain.
 * @dev: Device to freeze.
 *
 * Carry out a late freeze of a device under the assumption that its
 * pm_domain field points to the domain member of an object of type
 * struct generic_pm_domain representing a power domain consisting of I/O
 * devices.
 */
static int genpd_freeze_noirq(struct device *dev)
{
	const struct generic_pm_domain *genpd;
	int ret = 0;

	dev_dbg(dev, "%s()\n", __func__);

	genpd = dev_to_genpd(dev);
	if (IS_ERR(genpd))
		return -EINVAL;

	ret = pm_generic_freeze_noirq(dev);
	if (ret)
		return ret;

	if (genpd->dev_ops.stop && genpd->dev_ops.start &&
	    !pm_runtime_status_suspended(dev))
		ret = genpd_stop_dev(genpd, dev);

	return ret;
}

/**
 * genpd_thaw_noirq - Early thaw of device in an I/O PM domain.
 * @dev: Device to thaw.
 *
 * Start the device, unless power has been removed from the domain already
 * before the system transition.
 */
static int genpd_thaw_noirq(struct device *dev)
{
	const struct generic_pm_domain *genpd;
	int ret = 0;

	dev_dbg(dev, "%s()\n", __func__);

	genpd = dev_to_genpd(dev);
	if (IS_ERR(genpd))
		return -EINVAL;

	if (genpd->dev_ops.stop && genpd->dev_ops.start &&
	    !pm_runtime_status_suspended(dev)) {
		ret = genpd_start_dev(genpd, dev);
		if (ret)
			return ret;
	}

	return pm_generic_thaw_noirq(dev);
}

/**
 * genpd_poweroff_noirq - Completion of hibernation of device in an
 *   I/O PM domain.
 * @dev: Device to poweroff.
 *
 * Stop the device and remove power from the domain if all devices in it have
 * been stopped.
 */
static int genpd_poweroff_noirq(struct device *dev)
{
	dev_dbg(dev, "%s()\n", __func__);

	return genpd_finish_suspend(dev, true);
}

/**
 * genpd_restore_noirq - Start of restore of device in an I/O PM domain.
 * @dev: Device to resume.
 *
 * Make sure the domain will be in the same power state as before the
 * hibernation the system is resuming from and start the device if necessary.
 */
static int genpd_restore_noirq(struct device *dev)
{
	struct generic_pm_domain *genpd;
	int ret = 0;

	dev_dbg(dev, "%s()\n", __func__);

	genpd = dev_to_genpd(dev);
	if (IS_ERR(genpd))
		return -EINVAL;

	/*
	 * At this point suspended_count == 0 means we are being run for the
	 * first time for the given domain in the present cycle.
	 */
	genpd_lock(genpd);
	if (genpd->suspended_count++ == 0) {
		/*
		 * The boot kernel might put the domain into arbitrary state,
		 * so make it appear as powered off to genpd_sync_power_on(),
		 * so that it tries to power it on in case it was really off.
		 */
		genpd->status = GENPD_STATE_OFF;
<<<<<<< HEAD
=======
	}
>>>>>>> db9f3e95

	genpd_sync_power_on(genpd, true, 0);
	genpd_unlock(genpd);

	if (genpd->dev_ops.stop && genpd->dev_ops.start &&
	    !pm_runtime_status_suspended(dev)) {
		ret = genpd_start_dev(genpd, dev);
		if (ret)
			return ret;
	}

	return pm_generic_restore_noirq(dev);
}

/**
 * genpd_complete - Complete power transition of a device in a power domain.
 * @dev: Device to complete the transition of.
 *
 * Complete a power transition of a device (during a system-wide power
 * transition) under the assumption that its pm_domain field points to the
 * domain member of an object of type struct generic_pm_domain representing
 * a power domain consisting of I/O devices.
 */
static void genpd_complete(struct device *dev)
{
	struct generic_pm_domain *genpd;

	dev_dbg(dev, "%s()\n", __func__);

	genpd = dev_to_genpd(dev);
	if (IS_ERR(genpd))
		return;

	pm_generic_complete(dev);

	genpd_lock(genpd);

	genpd->prepared_count--;
	if (!genpd->prepared_count)
		genpd_queue_power_off_work(genpd);

	genpd_unlock(genpd);
}

/**
 * genpd_syscore_switch - Switch power during system core suspend or resume.
 * @dev: Device that normally is marked as "always on" to switch power for.
 *
 * This routine may only be called during the system core (syscore) suspend or
 * resume phase for devices whose "always on" flags are set.
 */
static void genpd_syscore_switch(struct device *dev, bool suspend)
{
	struct generic_pm_domain *genpd;

	genpd = dev_to_genpd_safe(dev);
	if (!genpd)
		return;

	if (suspend) {
		genpd->suspended_count++;
		genpd_sync_power_off(genpd, false, 0);
	} else {
		genpd_sync_power_on(genpd, false, 0);
		genpd->suspended_count--;
	}
}

void pm_genpd_syscore_poweroff(struct device *dev)
{
	genpd_syscore_switch(dev, true);
}
EXPORT_SYMBOL_GPL(pm_genpd_syscore_poweroff);

void pm_genpd_syscore_poweron(struct device *dev)
{
	genpd_syscore_switch(dev, false);
}
EXPORT_SYMBOL_GPL(pm_genpd_syscore_poweron);

#else /* !CONFIG_PM_SLEEP */

#define genpd_prepare		NULL
#define genpd_suspend_noirq	NULL
#define genpd_resume_noirq	NULL
#define genpd_freeze_noirq	NULL
#define genpd_thaw_noirq	NULL
#define genpd_poweroff_noirq	NULL
#define genpd_restore_noirq	NULL
#define genpd_complete		NULL

#endif /* CONFIG_PM_SLEEP */

static struct generic_pm_domain_data *genpd_alloc_dev_data(struct device *dev)
{
	struct generic_pm_domain_data *gpd_data;
	int ret;

	ret = dev_pm_get_subsys_data(dev);
	if (ret)
		return ERR_PTR(ret);

	gpd_data = kzalloc(sizeof(*gpd_data), GFP_KERNEL);
	if (!gpd_data) {
		ret = -ENOMEM;
		goto err_put;
	}

	gpd_data->base.dev = dev;
	gpd_data->td.constraint_changed = true;
	gpd_data->td.effective_constraint_ns = PM_QOS_RESUME_LATENCY_NO_CONSTRAINT_NS;
	gpd_data->nb.notifier_call = genpd_dev_pm_qos_notifier;

	spin_lock_irq(&dev->power.lock);

	if (dev->power.subsys_data->domain_data) {
		ret = -EINVAL;
		goto err_free;
	}

	dev->power.subsys_data->domain_data = &gpd_data->base;

	spin_unlock_irq(&dev->power.lock);

	return gpd_data;

 err_free:
	spin_unlock_irq(&dev->power.lock);
	kfree(gpd_data);
 err_put:
	dev_pm_put_subsys_data(dev);
	return ERR_PTR(ret);
}

static void genpd_free_dev_data(struct device *dev,
				struct generic_pm_domain_data *gpd_data)
{
	spin_lock_irq(&dev->power.lock);

	dev->power.subsys_data->domain_data = NULL;

	spin_unlock_irq(&dev->power.lock);

	kfree(gpd_data);
	dev_pm_put_subsys_data(dev);
}

static void genpd_update_cpumask(struct generic_pm_domain *genpd,
				 int cpu, bool set, unsigned int depth)
{
	struct gpd_link *link;

	if (!genpd_is_cpu_domain(genpd))
		return;

	list_for_each_entry(link, &genpd->child_links, child_node) {
		struct generic_pm_domain *parent = link->parent;

		genpd_lock_nested(parent, depth + 1);
		genpd_update_cpumask(parent, cpu, set, depth + 1);
		genpd_unlock(parent);
	}

	if (set)
		cpumask_set_cpu(cpu, genpd->cpus);
	else
		cpumask_clear_cpu(cpu, genpd->cpus);
}

static void genpd_set_cpumask(struct generic_pm_domain *genpd, int cpu)
{
	if (cpu >= 0)
		genpd_update_cpumask(genpd, cpu, true, 0);
}

static void genpd_clear_cpumask(struct generic_pm_domain *genpd, int cpu)
{
	if (cpu >= 0)
		genpd_update_cpumask(genpd, cpu, false, 0);
}

static int genpd_get_cpu(struct generic_pm_domain *genpd, struct device *dev)
{
	int cpu;

	if (!genpd_is_cpu_domain(genpd))
		return -1;

	for_each_possible_cpu(cpu) {
		if (get_cpu_device(cpu) == dev)
			return cpu;
	}

	return -1;
}

static int genpd_add_device(struct generic_pm_domain *genpd, struct device *dev,
			    struct device *base_dev)
{
	struct generic_pm_domain_data *gpd_data;
	int ret;

	dev_dbg(dev, "%s()\n", __func__);

	if (IS_ERR_OR_NULL(genpd) || IS_ERR_OR_NULL(dev))
		return -EINVAL;

	gpd_data = genpd_alloc_dev_data(dev);
	if (IS_ERR(gpd_data))
		return PTR_ERR(gpd_data);

	gpd_data->cpu = genpd_get_cpu(genpd, base_dev);

	ret = genpd->attach_dev ? genpd->attach_dev(genpd, dev) : 0;
	if (ret)
		goto out;

	genpd_lock(genpd);

	genpd_set_cpumask(genpd, gpd_data->cpu);
	dev_pm_domain_set(dev, &genpd->domain);

	genpd->device_count++;
	genpd->max_off_time_changed = true;

	list_add_tail(&gpd_data->base.list_node, &genpd->dev_list);

	genpd_unlock(genpd);
 out:
	if (ret)
		genpd_free_dev_data(dev, gpd_data);
	else
		dev_pm_qos_add_notifier(dev, &gpd_data->nb,
					DEV_PM_QOS_RESUME_LATENCY);

	return ret;
}

/**
 * pm_genpd_add_device - Add a device to an I/O PM domain.
 * @genpd: PM domain to add the device to.
 * @dev: Device to be added.
 */
int pm_genpd_add_device(struct generic_pm_domain *genpd, struct device *dev)
{
	int ret;

	mutex_lock(&gpd_list_lock);
	ret = genpd_add_device(genpd, dev, dev);
	mutex_unlock(&gpd_list_lock);

	return ret;
}
EXPORT_SYMBOL_GPL(pm_genpd_add_device);

static int genpd_remove_device(struct generic_pm_domain *genpd,
			       struct device *dev)
{
	struct generic_pm_domain_data *gpd_data;
	struct pm_domain_data *pdd;
	int ret = 0;

	dev_dbg(dev, "%s()\n", __func__);

	pdd = dev->power.subsys_data->domain_data;
	gpd_data = to_gpd_data(pdd);
	dev_pm_qos_remove_notifier(dev, &gpd_data->nb,
				   DEV_PM_QOS_RESUME_LATENCY);

	genpd_lock(genpd);

	if (genpd->prepared_count > 0) {
		ret = -EAGAIN;
		goto out;
	}

	genpd->device_count--;
	genpd->max_off_time_changed = true;

	genpd_clear_cpumask(genpd, gpd_data->cpu);
	dev_pm_domain_set(dev, NULL);

	list_del_init(&pdd->list_node);

	genpd_unlock(genpd);

	if (genpd->detach_dev)
		genpd->detach_dev(genpd, dev);

	genpd_free_dev_data(dev, gpd_data);

	return 0;

 out:
	genpd_unlock(genpd);
	dev_pm_qos_add_notifier(dev, &gpd_data->nb, DEV_PM_QOS_RESUME_LATENCY);

	return ret;
}

/**
 * pm_genpd_remove_device - Remove a device from an I/O PM domain.
 * @dev: Device to be removed.
 */
int pm_genpd_remove_device(struct device *dev)
{
	struct generic_pm_domain *genpd = dev_to_genpd_safe(dev);

	if (!genpd)
		return -EINVAL;

	return genpd_remove_device(genpd, dev);
}
EXPORT_SYMBOL_GPL(pm_genpd_remove_device);

/**
 * dev_pm_genpd_add_notifier - Add a genpd power on/off notifier for @dev
 *
 * @dev: Device that should be associated with the notifier
 * @nb: The notifier block to register
 *
 * Users may call this function to add a genpd power on/off notifier for an
 * attached @dev. Only one notifier per device is allowed. The notifier is
 * sent when genpd is powering on/off the PM domain.
 *
 * It is assumed that the user guarantee that the genpd wouldn't be detached
 * while this routine is getting called.
 *
 * Returns 0 on success and negative error values on failures.
 */
int dev_pm_genpd_add_notifier(struct device *dev, struct notifier_block *nb)
{
	struct generic_pm_domain *genpd;
	struct generic_pm_domain_data *gpd_data;
	int ret;

	genpd = dev_to_genpd_safe(dev);
	if (!genpd)
		return -ENODEV;

	if (WARN_ON(!dev->power.subsys_data ||
		     !dev->power.subsys_data->domain_data))
		return -EINVAL;

	gpd_data = to_gpd_data(dev->power.subsys_data->domain_data);
	if (gpd_data->power_nb)
		return -EEXIST;

	genpd_lock(genpd);
	ret = raw_notifier_chain_register(&genpd->power_notifiers, nb);
	genpd_unlock(genpd);

	if (ret) {
		dev_warn(dev, "failed to add notifier for PM domain %s\n",
			 genpd->name);
		return ret;
	}

	gpd_data->power_nb = nb;
	return 0;
}
EXPORT_SYMBOL_GPL(dev_pm_genpd_add_notifier);

/**
 * dev_pm_genpd_remove_notifier - Remove a genpd power on/off notifier for @dev
 *
 * @dev: Device that is associated with the notifier
 *
 * Users may call this function to remove a genpd power on/off notifier for an
 * attached @dev.
 *
 * It is assumed that the user guarantee that the genpd wouldn't be detached
 * while this routine is getting called.
 *
 * Returns 0 on success and negative error values on failures.
 */
int dev_pm_genpd_remove_notifier(struct device *dev)
{
	struct generic_pm_domain *genpd;
	struct generic_pm_domain_data *gpd_data;
	int ret;

	genpd = dev_to_genpd_safe(dev);
	if (!genpd)
		return -ENODEV;

	if (WARN_ON(!dev->power.subsys_data ||
		     !dev->power.subsys_data->domain_data))
		return -EINVAL;

	gpd_data = to_gpd_data(dev->power.subsys_data->domain_data);
	if (!gpd_data->power_nb)
		return -ENODEV;

	genpd_lock(genpd);
	ret = raw_notifier_chain_unregister(&genpd->power_notifiers,
					    gpd_data->power_nb);
	genpd_unlock(genpd);

	if (ret) {
		dev_warn(dev, "failed to remove notifier for PM domain %s\n",
			 genpd->name);
		return ret;
	}

	gpd_data->power_nb = NULL;
	return 0;
}
EXPORT_SYMBOL_GPL(dev_pm_genpd_remove_notifier);

static int genpd_add_subdomain(struct generic_pm_domain *genpd,
			       struct generic_pm_domain *subdomain)
{
	struct gpd_link *link, *itr;
	int ret = 0;

	if (IS_ERR_OR_NULL(genpd) || IS_ERR_OR_NULL(subdomain)
	    || genpd == subdomain)
		return -EINVAL;

	/*
	 * If the domain can be powered on/off in an IRQ safe
	 * context, ensure that the subdomain can also be
	 * powered on/off in that context.
	 */
	if (!genpd_is_irq_safe(genpd) && genpd_is_irq_safe(subdomain)) {
		WARN(1, "Parent %s of subdomain %s must be IRQ safe\n",
				genpd->name, subdomain->name);
		return -EINVAL;
	}

	link = kzalloc(sizeof(*link), GFP_KERNEL);
	if (!link)
		return -ENOMEM;

	genpd_lock(subdomain);
	genpd_lock_nested(genpd, SINGLE_DEPTH_NESTING);

	if (!genpd_status_on(genpd) && genpd_status_on(subdomain)) {
		ret = -EINVAL;
		goto out;
	}

	list_for_each_entry(itr, &genpd->parent_links, parent_node) {
		if (itr->child == subdomain && itr->parent == genpd) {
			ret = -EINVAL;
			goto out;
		}
	}

	link->parent = genpd;
	list_add_tail(&link->parent_node, &genpd->parent_links);
	link->child = subdomain;
	list_add_tail(&link->child_node, &subdomain->child_links);
	if (genpd_status_on(subdomain))
		genpd_sd_counter_inc(genpd);

 out:
	genpd_unlock(genpd);
	genpd_unlock(subdomain);
	if (ret)
		kfree(link);
	return ret;
}

/**
 * pm_genpd_add_subdomain - Add a subdomain to an I/O PM domain.
 * @genpd: Leader PM domain to add the subdomain to.
 * @subdomain: Subdomain to be added.
 */
int pm_genpd_add_subdomain(struct generic_pm_domain *genpd,
			   struct generic_pm_domain *subdomain)
{
	int ret;

	mutex_lock(&gpd_list_lock);
	ret = genpd_add_subdomain(genpd, subdomain);
	mutex_unlock(&gpd_list_lock);

	return ret;
}
EXPORT_SYMBOL_GPL(pm_genpd_add_subdomain);

/**
 * pm_genpd_remove_subdomain - Remove a subdomain from an I/O PM domain.
 * @genpd: Leader PM domain to remove the subdomain from.
 * @subdomain: Subdomain to be removed.
 */
int pm_genpd_remove_subdomain(struct generic_pm_domain *genpd,
			      struct generic_pm_domain *subdomain)
{
	struct gpd_link *l, *link;
	int ret = -EINVAL;

	if (IS_ERR_OR_NULL(genpd) || IS_ERR_OR_NULL(subdomain))
		return -EINVAL;

	genpd_lock(subdomain);
	genpd_lock_nested(genpd, SINGLE_DEPTH_NESTING);

	if (!list_empty(&subdomain->parent_links) || subdomain->device_count) {
		pr_warn("%s: unable to remove subdomain %s\n",
			genpd->name, subdomain->name);
		ret = -EBUSY;
		goto out;
	}

	list_for_each_entry_safe(link, l, &genpd->parent_links, parent_node) {
		if (link->child != subdomain)
			continue;

		list_del(&link->parent_node);
		list_del(&link->child_node);
		kfree(link);
		if (genpd_status_on(subdomain))
			genpd_sd_counter_dec(genpd);

		ret = 0;
		break;
	}

out:
	genpd_unlock(genpd);
	genpd_unlock(subdomain);

	return ret;
}
EXPORT_SYMBOL_GPL(pm_genpd_remove_subdomain);

static void genpd_free_default_power_state(struct genpd_power_state *states,
					   unsigned int state_count)
{
	kfree(states);
}

static int genpd_set_default_power_state(struct generic_pm_domain *genpd)
{
	struct genpd_power_state *state;

	state = kzalloc(sizeof(*state), GFP_KERNEL);
	if (!state)
		return -ENOMEM;

	genpd->states = state;
	genpd->state_count = 1;
	genpd->free_states = genpd_free_default_power_state;

	return 0;
}

static void genpd_lock_init(struct generic_pm_domain *genpd)
{
	if (genpd->flags & GENPD_FLAG_IRQ_SAFE) {
		spin_lock_init(&genpd->slock);
		genpd->lock_ops = &genpd_spin_ops;
	} else {
		mutex_init(&genpd->mlock);
		genpd->lock_ops = &genpd_mtx_ops;
	}
}

/**
 * pm_genpd_init - Initialize a generic I/O PM domain object.
 * @genpd: PM domain object to initialize.
 * @gov: PM domain governor to associate with the domain (may be NULL).
 * @is_off: Initial value of the domain's power_is_off field.
 *
 * Returns 0 on successful initialization, else a negative error code.
 */
int pm_genpd_init(struct generic_pm_domain *genpd,
		  struct dev_power_governor *gov, bool is_off)
{
	int ret;

	if (IS_ERR_OR_NULL(genpd))
		return -EINVAL;

	INIT_LIST_HEAD(&genpd->parent_links);
	INIT_LIST_HEAD(&genpd->child_links);
	INIT_LIST_HEAD(&genpd->dev_list);
	RAW_INIT_NOTIFIER_HEAD(&genpd->power_notifiers);
	genpd_lock_init(genpd);
	genpd->gov = gov;
	INIT_WORK(&genpd->power_off_work, genpd_power_off_work_fn);
	atomic_set(&genpd->sd_count, 0);
	genpd->status = is_off ? GENPD_STATE_OFF : GENPD_STATE_ON;
	genpd->device_count = 0;
	genpd->max_off_time_ns = -1;
	genpd->max_off_time_changed = true;
	genpd->provider = NULL;
	genpd->has_provider = false;
	genpd->accounting_time = ktime_get();
	genpd->domain.ops.runtime_suspend = genpd_runtime_suspend;
	genpd->domain.ops.runtime_resume = genpd_runtime_resume;
	genpd->domain.ops.prepare = genpd_prepare;
	genpd->domain.ops.suspend_noirq = genpd_suspend_noirq;
	genpd->domain.ops.resume_noirq = genpd_resume_noirq;
	genpd->domain.ops.freeze_noirq = genpd_freeze_noirq;
	genpd->domain.ops.thaw_noirq = genpd_thaw_noirq;
	genpd->domain.ops.poweroff_noirq = genpd_poweroff_noirq;
	genpd->domain.ops.restore_noirq = genpd_restore_noirq;
	genpd->domain.ops.complete = genpd_complete;
	genpd->domain.start = genpd_dev_pm_start;

	if (genpd->flags & GENPD_FLAG_PM_CLK) {
		genpd->dev_ops.stop = pm_clk_suspend;
		genpd->dev_ops.start = pm_clk_resume;
	}

	/* Always-on domains must be powered on at initialization. */
	if ((genpd_is_always_on(genpd) || genpd_is_rpm_always_on(genpd)) &&
			!genpd_status_on(genpd))
		return -EINVAL;

	if (genpd_is_cpu_domain(genpd) &&
	    !zalloc_cpumask_var(&genpd->cpus, GFP_KERNEL))
		return -ENOMEM;

	/* Use only one "off" state if there were no states declared */
	if (genpd->state_count == 0) {
		ret = genpd_set_default_power_state(genpd);
		if (ret) {
			if (genpd_is_cpu_domain(genpd))
				free_cpumask_var(genpd->cpus);
			return ret;
		}
	} else if (!gov && genpd->state_count > 1) {
		pr_warn("%s: no governor for states\n", genpd->name);
	}

	device_initialize(&genpd->dev);
	dev_set_name(&genpd->dev, "%s", genpd->name);

	mutex_lock(&gpd_list_lock);
	list_add(&genpd->gpd_list_node, &gpd_list);
	mutex_unlock(&gpd_list_lock);

	return 0;
}
EXPORT_SYMBOL_GPL(pm_genpd_init);

static int genpd_remove(struct generic_pm_domain *genpd)
{
	struct gpd_link *l, *link;

	if (IS_ERR_OR_NULL(genpd))
		return -EINVAL;

	genpd_lock(genpd);

	if (genpd->has_provider) {
		genpd_unlock(genpd);
		pr_err("Provider present, unable to remove %s\n", genpd->name);
		return -EBUSY;
	}

	if (!list_empty(&genpd->parent_links) || genpd->device_count) {
		genpd_unlock(genpd);
		pr_err("%s: unable to remove %s\n", __func__, genpd->name);
		return -EBUSY;
	}

	list_for_each_entry_safe(link, l, &genpd->child_links, child_node) {
		list_del(&link->parent_node);
		list_del(&link->child_node);
		kfree(link);
	}

	list_del(&genpd->gpd_list_node);
	genpd_unlock(genpd);
	cancel_work_sync(&genpd->power_off_work);
	if (genpd_is_cpu_domain(genpd))
		free_cpumask_var(genpd->cpus);
	if (genpd->free_states)
		genpd->free_states(genpd->states, genpd->state_count);

	pr_debug("%s: removed %s\n", __func__, genpd->name);

	return 0;
}

/**
 * pm_genpd_remove - Remove a generic I/O PM domain
 * @genpd: Pointer to PM domain that is to be removed.
 *
 * To remove the PM domain, this function:
 *  - Removes the PM domain as a subdomain to any parent domains,
 *    if it was added.
 *  - Removes the PM domain from the list of registered PM domains.
 *
 * The PM domain will only be removed, if the associated provider has
 * been removed, it is not a parent to any other PM domain and has no
 * devices associated with it.
 */
int pm_genpd_remove(struct generic_pm_domain *genpd)
{
	int ret;

	mutex_lock(&gpd_list_lock);
	ret = genpd_remove(genpd);
	mutex_unlock(&gpd_list_lock);

	return ret;
}
EXPORT_SYMBOL_GPL(pm_genpd_remove);

#ifdef CONFIG_PM_GENERIC_DOMAINS_OF

/*
 * Device Tree based PM domain providers.
 *
 * The code below implements generic device tree based PM domain providers that
 * bind device tree nodes with generic PM domains registered in the system.
 *
 * Any driver that registers generic PM domains and needs to support binding of
 * devices to these domains is supposed to register a PM domain provider, which
 * maps a PM domain specifier retrieved from the device tree to a PM domain.
 *
 * Two simple mapping functions have been provided for convenience:
 *  - genpd_xlate_simple() for 1:1 device tree node to PM domain mapping.
 *  - genpd_xlate_onecell() for mapping of multiple PM domains per node by
 *    index.
 */

/**
 * struct of_genpd_provider - PM domain provider registration structure
 * @link: Entry in global list of PM domain providers
 * @node: Pointer to device tree node of PM domain provider
 * @xlate: Provider-specific xlate callback mapping a set of specifier cells
 *         into a PM domain.
 * @data: context pointer to be passed into @xlate callback
 */
struct of_genpd_provider {
	struct list_head link;
	struct device_node *node;
	genpd_xlate_t xlate;
	void *data;
};

/* List of registered PM domain providers. */
static LIST_HEAD(of_genpd_providers);
/* Mutex to protect the list above. */
static DEFINE_MUTEX(of_genpd_mutex);

/**
 * genpd_xlate_simple() - Xlate function for direct node-domain mapping
 * @genpdspec: OF phandle args to map into a PM domain
 * @data: xlate function private data - pointer to struct generic_pm_domain
 *
 * This is a generic xlate function that can be used to model PM domains that
 * have their own device tree nodes. The private data of xlate function needs
 * to be a valid pointer to struct generic_pm_domain.
 */
static struct generic_pm_domain *genpd_xlate_simple(
					struct of_phandle_args *genpdspec,
					void *data)
{
	return data;
}

/**
 * genpd_xlate_onecell() - Xlate function using a single index.
 * @genpdspec: OF phandle args to map into a PM domain
 * @data: xlate function private data - pointer to struct genpd_onecell_data
 *
 * This is a generic xlate function that can be used to model simple PM domain
 * controllers that have one device tree node and provide multiple PM domains.
 * A single cell is used as an index into an array of PM domains specified in
 * the genpd_onecell_data struct when registering the provider.
 */
static struct generic_pm_domain *genpd_xlate_onecell(
					struct of_phandle_args *genpdspec,
					void *data)
{
	struct genpd_onecell_data *genpd_data = data;
	unsigned int idx = genpdspec->args[0];

	if (genpdspec->args_count != 1)
		return ERR_PTR(-EINVAL);

	if (idx >= genpd_data->num_domains) {
		pr_err("%s: invalid domain index %u\n", __func__, idx);
		return ERR_PTR(-EINVAL);
	}

	if (!genpd_data->domains[idx])
		return ERR_PTR(-ENOENT);

	return genpd_data->domains[idx];
}

/**
 * genpd_add_provider() - Register a PM domain provider for a node
 * @np: Device node pointer associated with the PM domain provider.
 * @xlate: Callback for decoding PM domain from phandle arguments.
 * @data: Context pointer for @xlate callback.
 */
static int genpd_add_provider(struct device_node *np, genpd_xlate_t xlate,
			      void *data)
{
	struct of_genpd_provider *cp;

	cp = kzalloc(sizeof(*cp), GFP_KERNEL);
	if (!cp)
		return -ENOMEM;

	cp->node = of_node_get(np);
	cp->data = data;
	cp->xlate = xlate;

	mutex_lock(&of_genpd_mutex);
	list_add(&cp->link, &of_genpd_providers);
	mutex_unlock(&of_genpd_mutex);
	pr_debug("Added domain provider from %pOF\n", np);

	return 0;
}

static bool genpd_present(const struct generic_pm_domain *genpd)
{
	const struct generic_pm_domain *gpd;

	list_for_each_entry(gpd, &gpd_list, gpd_list_node)
		if (gpd == genpd)
			return true;
	return false;
}

/**
 * of_genpd_add_provider_simple() - Register a simple PM domain provider
 * @np: Device node pointer associated with the PM domain provider.
 * @genpd: Pointer to PM domain associated with the PM domain provider.
 */
int of_genpd_add_provider_simple(struct device_node *np,
				 struct generic_pm_domain *genpd)
{
	int ret = -EINVAL;

	if (!np || !genpd)
		return -EINVAL;

	mutex_lock(&gpd_list_lock);

	if (!genpd_present(genpd))
		goto unlock;

	genpd->dev.of_node = np;

	/* Parse genpd OPP table */
	if (genpd->set_performance_state) {
		ret = dev_pm_opp_of_add_table(&genpd->dev);
		if (ret) {
			if (ret != -EPROBE_DEFER)
				dev_err(&genpd->dev, "Failed to add OPP table: %d\n",
					ret);
			goto unlock;
		}

		/*
		 * Save table for faster processing while setting performance
		 * state.
		 */
		genpd->opp_table = dev_pm_opp_get_opp_table(&genpd->dev);
		WARN_ON(IS_ERR(genpd->opp_table));
	}

	ret = genpd_add_provider(np, genpd_xlate_simple, genpd);
	if (ret) {
		if (genpd->set_performance_state) {
			dev_pm_opp_put_opp_table(genpd->opp_table);
			dev_pm_opp_of_remove_table(&genpd->dev);
		}

		goto unlock;
	}

	genpd->provider = &np->fwnode;
	genpd->has_provider = true;

unlock:
	mutex_unlock(&gpd_list_lock);

	return ret;
}
EXPORT_SYMBOL_GPL(of_genpd_add_provider_simple);

/**
 * of_genpd_add_provider_onecell() - Register a onecell PM domain provider
 * @np: Device node pointer associated with the PM domain provider.
 * @data: Pointer to the data associated with the PM domain provider.
 */
int of_genpd_add_provider_onecell(struct device_node *np,
				  struct genpd_onecell_data *data)
{
	struct generic_pm_domain *genpd;
	unsigned int i;
	int ret = -EINVAL;

	if (!np || !data)
		return -EINVAL;

	mutex_lock(&gpd_list_lock);

	if (!data->xlate)
		data->xlate = genpd_xlate_onecell;

	for (i = 0; i < data->num_domains; i++) {
		genpd = data->domains[i];

		if (!genpd)
			continue;
		if (!genpd_present(genpd))
			goto error;

		genpd->dev.of_node = np;

		/* Parse genpd OPP table */
		if (genpd->set_performance_state) {
			ret = dev_pm_opp_of_add_table_indexed(&genpd->dev, i);
			if (ret) {
				if (ret != -EPROBE_DEFER)
					dev_err(&genpd->dev, "Failed to add OPP table for index %d: %d\n",
						i, ret);
				goto error;
			}

			/*
			 * Save table for faster processing while setting
			 * performance state.
			 */
			genpd->opp_table = dev_pm_opp_get_opp_table_indexed(&genpd->dev, i);
			WARN_ON(IS_ERR(genpd->opp_table));
		}

		genpd->provider = &np->fwnode;
		genpd->has_provider = true;
	}

	ret = genpd_add_provider(np, data->xlate, data);
	if (ret < 0)
		goto error;

	mutex_unlock(&gpd_list_lock);

	return 0;

error:
	while (i--) {
		genpd = data->domains[i];

		if (!genpd)
			continue;

		genpd->provider = NULL;
		genpd->has_provider = false;

		if (genpd->set_performance_state) {
			dev_pm_opp_put_opp_table(genpd->opp_table);
			dev_pm_opp_of_remove_table(&genpd->dev);
		}
	}

	mutex_unlock(&gpd_list_lock);

	return ret;
}
EXPORT_SYMBOL_GPL(of_genpd_add_provider_onecell);

/**
 * of_genpd_del_provider() - Remove a previously registered PM domain provider
 * @np: Device node pointer associated with the PM domain provider
 */
void of_genpd_del_provider(struct device_node *np)
{
	struct of_genpd_provider *cp, *tmp;
	struct generic_pm_domain *gpd;

	mutex_lock(&gpd_list_lock);
	mutex_lock(&of_genpd_mutex);
	list_for_each_entry_safe(cp, tmp, &of_genpd_providers, link) {
		if (cp->node == np) {
			/*
			 * For each PM domain associated with the
			 * provider, set the 'has_provider' to false
			 * so that the PM domain can be safely removed.
			 */
			list_for_each_entry(gpd, &gpd_list, gpd_list_node) {
				if (gpd->provider == &np->fwnode) {
					gpd->has_provider = false;

					if (!gpd->set_performance_state)
						continue;

					dev_pm_opp_put_opp_table(gpd->opp_table);
					dev_pm_opp_of_remove_table(&gpd->dev);
				}
			}

			list_del(&cp->link);
			of_node_put(cp->node);
			kfree(cp);
			break;
		}
	}
	mutex_unlock(&of_genpd_mutex);
	mutex_unlock(&gpd_list_lock);
}
EXPORT_SYMBOL_GPL(of_genpd_del_provider);

/**
 * genpd_get_from_provider() - Look-up PM domain
 * @genpdspec: OF phandle args to use for look-up
 *
 * Looks for a PM domain provider under the node specified by @genpdspec and if
 * found, uses xlate function of the provider to map phandle args to a PM
 * domain.
 *
 * Returns a valid pointer to struct generic_pm_domain on success or ERR_PTR()
 * on failure.
 */
static struct generic_pm_domain *genpd_get_from_provider(
					struct of_phandle_args *genpdspec)
{
	struct generic_pm_domain *genpd = ERR_PTR(-ENOENT);
	struct of_genpd_provider *provider;

	if (!genpdspec)
		return ERR_PTR(-EINVAL);

	mutex_lock(&of_genpd_mutex);

	/* Check if we have such a provider in our array */
	list_for_each_entry(provider, &of_genpd_providers, link) {
		if (provider->node == genpdspec->np)
			genpd = provider->xlate(genpdspec, provider->data);
		if (!IS_ERR(genpd))
			break;
	}

	mutex_unlock(&of_genpd_mutex);

	return genpd;
}

/**
 * of_genpd_add_device() - Add a device to an I/O PM domain
 * @genpdspec: OF phandle args to use for look-up PM domain
 * @dev: Device to be added.
 *
 * Looks-up an I/O PM domain based upon phandle args provided and adds
 * the device to the PM domain. Returns a negative error code on failure.
 */
int of_genpd_add_device(struct of_phandle_args *genpdspec, struct device *dev)
{
	struct generic_pm_domain *genpd;
	int ret;

	mutex_lock(&gpd_list_lock);

	genpd = genpd_get_from_provider(genpdspec);
	if (IS_ERR(genpd)) {
		ret = PTR_ERR(genpd);
		goto out;
	}

	ret = genpd_add_device(genpd, dev, dev);

out:
	mutex_unlock(&gpd_list_lock);

	return ret;
}
EXPORT_SYMBOL_GPL(of_genpd_add_device);

/**
 * of_genpd_add_subdomain - Add a subdomain to an I/O PM domain.
 * @parent_spec: OF phandle args to use for parent PM domain look-up
 * @subdomain_spec: OF phandle args to use for subdomain look-up
 *
 * Looks-up a parent PM domain and subdomain based upon phandle args
 * provided and adds the subdomain to the parent PM domain. Returns a
 * negative error code on failure.
 */
int of_genpd_add_subdomain(struct of_phandle_args *parent_spec,
			   struct of_phandle_args *subdomain_spec)
{
	struct generic_pm_domain *parent, *subdomain;
	int ret;

	mutex_lock(&gpd_list_lock);

	parent = genpd_get_from_provider(parent_spec);
	if (IS_ERR(parent)) {
		ret = PTR_ERR(parent);
		goto out;
	}

	subdomain = genpd_get_from_provider(subdomain_spec);
	if (IS_ERR(subdomain)) {
		ret = PTR_ERR(subdomain);
		goto out;
	}

	ret = genpd_add_subdomain(parent, subdomain);

out:
	mutex_unlock(&gpd_list_lock);

	return ret;
}
EXPORT_SYMBOL_GPL(of_genpd_add_subdomain);

/**
 * of_genpd_remove_subdomain - Remove a subdomain from an I/O PM domain.
 * @parent_spec: OF phandle args to use for parent PM domain look-up
 * @subdomain_spec: OF phandle args to use for subdomain look-up
 *
 * Looks-up a parent PM domain and subdomain based upon phandle args
 * provided and removes the subdomain from the parent PM domain. Returns a
 * negative error code on failure.
 */
int of_genpd_remove_subdomain(struct of_phandle_args *parent_spec,
			      struct of_phandle_args *subdomain_spec)
{
	struct generic_pm_domain *parent, *subdomain;
	int ret;

	mutex_lock(&gpd_list_lock);

	parent = genpd_get_from_provider(parent_spec);
	if (IS_ERR(parent)) {
		ret = PTR_ERR(parent);
		goto out;
	}

	subdomain = genpd_get_from_provider(subdomain_spec);
	if (IS_ERR(subdomain)) {
		ret = PTR_ERR(subdomain);
		goto out;
	}

	ret = pm_genpd_remove_subdomain(parent, subdomain);

out:
	mutex_unlock(&gpd_list_lock);

	return ret;
}
EXPORT_SYMBOL_GPL(of_genpd_remove_subdomain);

/**
 * of_genpd_remove_last - Remove the last PM domain registered for a provider
 * @provider: Pointer to device structure associated with provider
 *
 * Find the last PM domain that was added by a particular provider and
 * remove this PM domain from the list of PM domains. The provider is
 * identified by the 'provider' device structure that is passed. The PM
 * domain will only be removed, if the provider associated with domain
 * has been removed.
 *
 * Returns a valid pointer to struct generic_pm_domain on success or
 * ERR_PTR() on failure.
 */
struct generic_pm_domain *of_genpd_remove_last(struct device_node *np)
{
	struct generic_pm_domain *gpd, *tmp, *genpd = ERR_PTR(-ENOENT);
	int ret;

	if (IS_ERR_OR_NULL(np))
		return ERR_PTR(-EINVAL);

	mutex_lock(&gpd_list_lock);
	list_for_each_entry_safe(gpd, tmp, &gpd_list, gpd_list_node) {
		if (gpd->provider == &np->fwnode) {
			ret = genpd_remove(gpd);
			genpd = ret ? ERR_PTR(ret) : gpd;
			break;
		}
	}
	mutex_unlock(&gpd_list_lock);

	return genpd;
}
EXPORT_SYMBOL_GPL(of_genpd_remove_last);

static void genpd_release_dev(struct device *dev)
{
	of_node_put(dev->of_node);
	kfree(dev);
}

static struct bus_type genpd_bus_type = {
	.name		= "genpd",
};

/**
 * genpd_dev_pm_detach - Detach a device from its PM domain.
 * @dev: Device to detach.
 * @power_off: Currently not used
 *
 * Try to locate a corresponding generic PM domain, which the device was
 * attached to previously. If such is found, the device is detached from it.
 */
static void genpd_dev_pm_detach(struct device *dev, bool power_off)
{
	struct generic_pm_domain *pd;
	unsigned int i;
	int ret = 0;

	pd = dev_to_genpd(dev);
	if (IS_ERR(pd))
		return;

	dev_dbg(dev, "removing from PM domain %s\n", pd->name);

	for (i = 1; i < GENPD_RETRY_MAX_MS; i <<= 1) {
		ret = genpd_remove_device(pd, dev);
		if (ret != -EAGAIN)
			break;

		mdelay(i);
		cond_resched();
	}

	if (ret < 0) {
		dev_err(dev, "failed to remove from PM domain %s: %d",
			pd->name, ret);
		return;
	}

	/* Check if PM domain can be powered off after removing this device. */
	genpd_queue_power_off_work(pd);

	/* Unregister the device if it was created by genpd. */
	if (dev->bus == &genpd_bus_type)
		device_unregister(dev);
}

static void genpd_dev_pm_sync(struct device *dev)
{
	struct generic_pm_domain *pd;

	pd = dev_to_genpd(dev);
	if (IS_ERR(pd))
		return;

	genpd_queue_power_off_work(pd);
}

static int __genpd_dev_pm_attach(struct device *dev, struct device *base_dev,
				 unsigned int index, bool power_on)
{
	struct of_phandle_args pd_args;
	struct generic_pm_domain *pd;
	int ret;

	ret = of_parse_phandle_with_args(dev->of_node, "power-domains",
				"#power-domain-cells", index, &pd_args);
	if (ret < 0)
		return ret;

	mutex_lock(&gpd_list_lock);
	pd = genpd_get_from_provider(&pd_args);
	of_node_put(pd_args.np);
	if (IS_ERR(pd)) {
		mutex_unlock(&gpd_list_lock);
		dev_dbg(dev, "%s() failed to find PM domain: %ld\n",
			__func__, PTR_ERR(pd));
		return driver_deferred_probe_check_state(base_dev);
	}

	dev_dbg(dev, "adding to PM domain %s\n", pd->name);

	ret = genpd_add_device(pd, dev, base_dev);
	mutex_unlock(&gpd_list_lock);

	if (ret < 0) {
		if (ret != -EPROBE_DEFER)
			dev_err(dev, "failed to add to PM domain %s: %d",
				pd->name, ret);
		return ret;
	}

	dev->pm_domain->detach = genpd_dev_pm_detach;
	dev->pm_domain->sync = genpd_dev_pm_sync;

	if (power_on) {
		genpd_lock(pd);
		ret = genpd_power_on(pd, 0);
		genpd_unlock(pd);
	}

	if (ret)
		genpd_remove_device(pd, dev);

	return ret ? -EPROBE_DEFER : 1;
}

/**
 * genpd_dev_pm_attach - Attach a device to its PM domain using DT.
 * @dev: Device to attach.
 *
 * Parse device's OF node to find a PM domain specifier. If such is found,
 * attaches the device to retrieved pm_domain ops.
 *
 * Returns 1 on successfully attached PM domain, 0 when the device don't need a
 * PM domain or when multiple power-domains exists for it, else a negative error
 * code. Note that if a power-domain exists for the device, but it cannot be
 * found or turned on, then return -EPROBE_DEFER to ensure that the device is
 * not probed and to re-try again later.
 */
int genpd_dev_pm_attach(struct device *dev)
{
	if (!dev->of_node)
		return 0;

	/*
	 * Devices with multiple PM domains must be attached separately, as we
	 * can only attach one PM domain per device.
	 */
	if (of_count_phandle_with_args(dev->of_node, "power-domains",
				       "#power-domain-cells") != 1)
		return 0;

	return __genpd_dev_pm_attach(dev, dev, 0, true);
}
EXPORT_SYMBOL_GPL(genpd_dev_pm_attach);

/**
 * genpd_dev_pm_attach_by_id - Associate a device with one of its PM domains.
 * @dev: The device used to lookup the PM domain.
 * @index: The index of the PM domain.
 *
 * Parse device's OF node to find a PM domain specifier at the provided @index.
 * If such is found, creates a virtual device and attaches it to the retrieved
 * pm_domain ops. To deal with detaching of the virtual device, the ->detach()
 * callback in the struct dev_pm_domain are assigned to genpd_dev_pm_detach().
 *
 * Returns the created virtual device if successfully attached PM domain, NULL
 * when the device don't need a PM domain, else an ERR_PTR() in case of
 * failures. If a power-domain exists for the device, but cannot be found or
 * turned on, then ERR_PTR(-EPROBE_DEFER) is returned to ensure that the device
 * is not probed and to re-try again later.
 */
struct device *genpd_dev_pm_attach_by_id(struct device *dev,
					 unsigned int index)
{
	struct device *virt_dev;
	int num_domains;
	int ret;

	if (!dev->of_node)
		return NULL;

	/* Verify that the index is within a valid range. */
	num_domains = of_count_phandle_with_args(dev->of_node, "power-domains",
						 "#power-domain-cells");
	if (index >= num_domains)
		return NULL;

	/* Allocate and register device on the genpd bus. */
	virt_dev = kzalloc(sizeof(*virt_dev), GFP_KERNEL);
	if (!virt_dev)
		return ERR_PTR(-ENOMEM);

	dev_set_name(virt_dev, "genpd:%u:%s", index, dev_name(dev));
	virt_dev->bus = &genpd_bus_type;
	virt_dev->release = genpd_release_dev;
	virt_dev->of_node = of_node_get(dev->of_node);

	ret = device_register(virt_dev);
	if (ret) {
		put_device(virt_dev);
		return ERR_PTR(ret);
	}

	/* Try to attach the device to the PM domain at the specified index. */
	ret = __genpd_dev_pm_attach(virt_dev, dev, index, false);
	if (ret < 1) {
		device_unregister(virt_dev);
		return ret ? ERR_PTR(ret) : NULL;
	}

	pm_runtime_enable(virt_dev);
	genpd_queue_power_off_work(dev_to_genpd(virt_dev));

	return virt_dev;
}
EXPORT_SYMBOL_GPL(genpd_dev_pm_attach_by_id);

/**
 * genpd_dev_pm_attach_by_name - Associate a device with one of its PM domains.
 * @dev: The device used to lookup the PM domain.
 * @name: The name of the PM domain.
 *
 * Parse device's OF node to find a PM domain specifier using the
 * power-domain-names DT property. For further description see
 * genpd_dev_pm_attach_by_id().
 */
struct device *genpd_dev_pm_attach_by_name(struct device *dev, const char *name)
{
	int index;

	if (!dev->of_node)
		return NULL;

	index = of_property_match_string(dev->of_node, "power-domain-names",
					 name);
	if (index < 0)
		return NULL;

	return genpd_dev_pm_attach_by_id(dev, index);
}

static const struct of_device_id idle_state_match[] = {
	{ .compatible = "domain-idle-state", },
	{ }
};

static int genpd_parse_state(struct genpd_power_state *genpd_state,
				    struct device_node *state_node)
{
	int err;
	u32 residency;
	u32 entry_latency, exit_latency;

	err = of_property_read_u32(state_node, "entry-latency-us",
						&entry_latency);
	if (err) {
		pr_debug(" * %pOF missing entry-latency-us property\n",
			 state_node);
		return -EINVAL;
	}

	err = of_property_read_u32(state_node, "exit-latency-us",
						&exit_latency);
	if (err) {
		pr_debug(" * %pOF missing exit-latency-us property\n",
			 state_node);
		return -EINVAL;
	}

	err = of_property_read_u32(state_node, "min-residency-us", &residency);
	if (!err)
		genpd_state->residency_ns = 1000 * residency;

	genpd_state->power_on_latency_ns = 1000 * exit_latency;
	genpd_state->power_off_latency_ns = 1000 * entry_latency;
	genpd_state->fwnode = &state_node->fwnode;

	return 0;
}

static int genpd_iterate_idle_states(struct device_node *dn,
				     struct genpd_power_state *states)
{
	int ret;
	struct of_phandle_iterator it;
	struct device_node *np;
	int i = 0;

	ret = of_count_phandle_with_args(dn, "domain-idle-states", NULL);
	if (ret <= 0)
		return ret == -ENOENT ? 0 : ret;

	/* Loop over the phandles until all the requested entry is found */
	of_for_each_phandle(&it, ret, dn, "domain-idle-states", NULL, 0) {
		np = it.node;
		if (!of_match_node(idle_state_match, np))
			continue;
		if (states) {
			ret = genpd_parse_state(&states[i], np);
			if (ret) {
				pr_err("Parsing idle state node %pOF failed with err %d\n",
				       np, ret);
				of_node_put(np);
				return ret;
			}
		}
		i++;
	}

	return i;
}

/**
 * of_genpd_parse_idle_states: Return array of idle states for the genpd.
 *
 * @dn: The genpd device node
 * @states: The pointer to which the state array will be saved.
 * @n: The count of elements in the array returned from this function.
 *
 * Returns the device states parsed from the OF node. The memory for the states
 * is allocated by this function and is the responsibility of the caller to
 * free the memory after use. If any or zero compatible domain idle states is
 * found it returns 0 and in case of errors, a negative error code is returned.
 */
int of_genpd_parse_idle_states(struct device_node *dn,
			struct genpd_power_state **states, int *n)
{
	struct genpd_power_state *st;
	int ret;

	ret = genpd_iterate_idle_states(dn, NULL);
	if (ret < 0)
		return ret;

	if (!ret) {
		*states = NULL;
		*n = 0;
		return 0;
	}

	st = kcalloc(ret, sizeof(*st), GFP_KERNEL);
	if (!st)
		return -ENOMEM;

	ret = genpd_iterate_idle_states(dn, st);
	if (ret <= 0) {
		kfree(st);
		return ret < 0 ? ret : -EINVAL;
	}

	*states = st;
	*n = ret;

	return 0;
}
EXPORT_SYMBOL_GPL(of_genpd_parse_idle_states);

/**
 * pm_genpd_opp_to_performance_state - Gets performance state of the genpd from its OPP node.
 *
 * @genpd_dev: Genpd's device for which the performance-state needs to be found.
 * @opp: struct dev_pm_opp of the OPP for which we need to find performance
 *	state.
 *
 * Returns performance state encoded in the OPP of the genpd. This calls
 * platform specific genpd->opp_to_performance_state() callback to translate
 * power domain OPP to performance state.
 *
 * Returns performance state on success and 0 on failure.
 */
unsigned int pm_genpd_opp_to_performance_state(struct device *genpd_dev,
					       struct dev_pm_opp *opp)
{
	struct generic_pm_domain *genpd = NULL;
	int state;

	genpd = container_of(genpd_dev, struct generic_pm_domain, dev);

	if (unlikely(!genpd->opp_to_performance_state))
		return 0;

	genpd_lock(genpd);
	state = genpd->opp_to_performance_state(genpd, opp);
	genpd_unlock(genpd);

	return state;
}
EXPORT_SYMBOL_GPL(pm_genpd_opp_to_performance_state);

static int __init genpd_bus_init(void)
{
	return bus_register(&genpd_bus_type);
}
core_initcall(genpd_bus_init);

#endif /* CONFIG_PM_GENERIC_DOMAINS_OF */


/***        debugfs support        ***/

#ifdef CONFIG_DEBUG_FS
#include <linux/pm.h>
#include <linux/device.h>
#include <linux/debugfs.h>
#include <linux/seq_file.h>
#include <linux/init.h>
#include <linux/kobject.h>
static struct dentry *genpd_debugfs_dir;

/*
 * TODO: This function is a slightly modified version of rtpm_status_show
 * from sysfs.c, so generalize it.
 */
static void rtpm_status_str(struct seq_file *s, struct device *dev)
{
	static const char * const status_lookup[] = {
		[RPM_ACTIVE] = "active",
		[RPM_RESUMING] = "resuming",
		[RPM_SUSPENDED] = "suspended",
		[RPM_SUSPENDING] = "suspending"
	};
	const char *p = "";

	if (dev->power.runtime_error)
		p = "error";
	else if (dev->power.disable_depth)
		p = "unsupported";
	else if (dev->power.runtime_status < ARRAY_SIZE(status_lookup))
		p = status_lookup[dev->power.runtime_status];
	else
		WARN_ON(1);

	seq_puts(s, p);
}

static int genpd_summary_one(struct seq_file *s,
			struct generic_pm_domain *genpd)
{
	static const char * const status_lookup[] = {
		[GENPD_STATE_ON] = "on",
		[GENPD_STATE_OFF] = "off"
	};
	struct pm_domain_data *pm_data;
	const char *kobj_path;
	struct gpd_link *link;
	char state[16];
	int ret;

	ret = genpd_lock_interruptible(genpd);
	if (ret)
		return -ERESTARTSYS;

	if (WARN_ON(genpd->status >= ARRAY_SIZE(status_lookup)))
		goto exit;
	if (!genpd_status_on(genpd))
		snprintf(state, sizeof(state), "%s-%u",
			 status_lookup[genpd->status], genpd->state_idx);
	else
		snprintf(state, sizeof(state), "%s",
			 status_lookup[genpd->status]);
	seq_printf(s, "%-30s  %-15s ", genpd->name, state);

	/*
	 * Modifications on the list require holding locks on both
	 * parent and child, so we are safe.
	 * Also genpd->name is immutable.
	 */
	list_for_each_entry(link, &genpd->parent_links, parent_node) {
		seq_printf(s, "%s", link->child->name);
		if (!list_is_last(&link->parent_node, &genpd->parent_links))
			seq_puts(s, ", ");
	}

	list_for_each_entry(pm_data, &genpd->dev_list, list_node) {
		kobj_path = kobject_get_path(&pm_data->dev->kobj,
				genpd_is_irq_safe(genpd) ?
				GFP_ATOMIC : GFP_KERNEL);
		if (kobj_path == NULL)
			continue;

		seq_printf(s, "\n    %-50s  ", kobj_path);
		rtpm_status_str(s, pm_data->dev);
		kfree(kobj_path);
	}

	seq_puts(s, "\n");
exit:
	genpd_unlock(genpd);

	return 0;
}

static int summary_show(struct seq_file *s, void *data)
{
	struct generic_pm_domain *genpd;
	int ret = 0;

	seq_puts(s, "domain                          status          children\n");
	seq_puts(s, "    /device                                             runtime status\n");
	seq_puts(s, "----------------------------------------------------------------------\n");

	ret = mutex_lock_interruptible(&gpd_list_lock);
	if (ret)
		return -ERESTARTSYS;

	list_for_each_entry(genpd, &gpd_list, gpd_list_node) {
		ret = genpd_summary_one(s, genpd);
		if (ret)
			break;
	}
	mutex_unlock(&gpd_list_lock);

	return ret;
}

static int status_show(struct seq_file *s, void *data)
{
	static const char * const status_lookup[] = {
		[GENPD_STATE_ON] = "on",
		[GENPD_STATE_OFF] = "off"
	};

	struct generic_pm_domain *genpd = s->private;
	int ret = 0;

	ret = genpd_lock_interruptible(genpd);
	if (ret)
		return -ERESTARTSYS;

	if (WARN_ON_ONCE(genpd->status >= ARRAY_SIZE(status_lookup)))
		goto exit;

	if (genpd->status == GENPD_STATE_OFF)
		seq_printf(s, "%s-%u\n", status_lookup[genpd->status],
			genpd->state_idx);
	else
		seq_printf(s, "%s\n", status_lookup[genpd->status]);
exit:
	genpd_unlock(genpd);
	return ret;
}

static int sub_domains_show(struct seq_file *s, void *data)
{
	struct generic_pm_domain *genpd = s->private;
	struct gpd_link *link;
	int ret = 0;

	ret = genpd_lock_interruptible(genpd);
	if (ret)
		return -ERESTARTSYS;

	list_for_each_entry(link, &genpd->parent_links, parent_node)
		seq_printf(s, "%s\n", link->child->name);

	genpd_unlock(genpd);
	return ret;
}

static int idle_states_show(struct seq_file *s, void *data)
{
	struct generic_pm_domain *genpd = s->private;
	unsigned int i;
	int ret = 0;

	ret = genpd_lock_interruptible(genpd);
	if (ret)
		return -ERESTARTSYS;

	seq_puts(s, "State          Time Spent(ms) Usage          Rejected\n");

	for (i = 0; i < genpd->state_count; i++) {
		ktime_t delta = 0;
		s64 msecs;

		if ((genpd->status == GENPD_STATE_OFF) &&
				(genpd->state_idx == i))
			delta = ktime_sub(ktime_get(), genpd->accounting_time);

		msecs = ktime_to_ms(
			ktime_add(genpd->states[i].idle_time, delta));
		seq_printf(s, "S%-13i %-14lld %-14llu %llu\n", i, msecs,
			      genpd->states[i].usage, genpd->states[i].rejected);
	}

	genpd_unlock(genpd);
	return ret;
}

static int active_time_show(struct seq_file *s, void *data)
{
	struct generic_pm_domain *genpd = s->private;
	ktime_t delta = 0;
	int ret = 0;

	ret = genpd_lock_interruptible(genpd);
	if (ret)
		return -ERESTARTSYS;

	if (genpd->status == GENPD_STATE_ON)
		delta = ktime_sub(ktime_get(), genpd->accounting_time);

	seq_printf(s, "%lld ms\n", ktime_to_ms(
				ktime_add(genpd->on_time, delta)));

	genpd_unlock(genpd);
	return ret;
}

static int total_idle_time_show(struct seq_file *s, void *data)
{
	struct generic_pm_domain *genpd = s->private;
	ktime_t delta = 0, total = 0;
	unsigned int i;
	int ret = 0;

	ret = genpd_lock_interruptible(genpd);
	if (ret)
		return -ERESTARTSYS;

	for (i = 0; i < genpd->state_count; i++) {

		if ((genpd->status == GENPD_STATE_OFF) &&
				(genpd->state_idx == i))
			delta = ktime_sub(ktime_get(), genpd->accounting_time);

		total = ktime_add(total, genpd->states[i].idle_time);
	}
	total = ktime_add(total, delta);

	seq_printf(s, "%lld ms\n", ktime_to_ms(total));

	genpd_unlock(genpd);
	return ret;
}


static int devices_show(struct seq_file *s, void *data)
{
	struct generic_pm_domain *genpd = s->private;
	struct pm_domain_data *pm_data;
	const char *kobj_path;
	int ret = 0;

	ret = genpd_lock_interruptible(genpd);
	if (ret)
		return -ERESTARTSYS;

	list_for_each_entry(pm_data, &genpd->dev_list, list_node) {
		kobj_path = kobject_get_path(&pm_data->dev->kobj,
				genpd_is_irq_safe(genpd) ?
				GFP_ATOMIC : GFP_KERNEL);
		if (kobj_path == NULL)
			continue;

		seq_printf(s, "%s\n", kobj_path);
		kfree(kobj_path);
	}

	genpd_unlock(genpd);
	return ret;
}

static int perf_state_show(struct seq_file *s, void *data)
{
	struct generic_pm_domain *genpd = s->private;

	if (genpd_lock_interruptible(genpd))
		return -ERESTARTSYS;

	seq_printf(s, "%u\n", genpd->performance_state);

	genpd_unlock(genpd);
	return 0;
}

DEFINE_SHOW_ATTRIBUTE(summary);
DEFINE_SHOW_ATTRIBUTE(status);
DEFINE_SHOW_ATTRIBUTE(sub_domains);
DEFINE_SHOW_ATTRIBUTE(idle_states);
DEFINE_SHOW_ATTRIBUTE(active_time);
DEFINE_SHOW_ATTRIBUTE(total_idle_time);
DEFINE_SHOW_ATTRIBUTE(devices);
DEFINE_SHOW_ATTRIBUTE(perf_state);

static int __init genpd_debug_init(void)
{
	struct dentry *d;
	struct generic_pm_domain *genpd;

	genpd_debugfs_dir = debugfs_create_dir("pm_genpd", NULL);

	debugfs_create_file("pm_genpd_summary", S_IRUGO, genpd_debugfs_dir,
			    NULL, &summary_fops);

	list_for_each_entry(genpd, &gpd_list, gpd_list_node) {
		d = debugfs_create_dir(genpd->name, genpd_debugfs_dir);

		debugfs_create_file("current_state", 0444,
				d, genpd, &status_fops);
		debugfs_create_file("sub_domains", 0444,
				d, genpd, &sub_domains_fops);
		debugfs_create_file("idle_states", 0444,
				d, genpd, &idle_states_fops);
		debugfs_create_file("active_time", 0444,
				d, genpd, &active_time_fops);
		debugfs_create_file("total_idle_time", 0444,
				d, genpd, &total_idle_time_fops);
		debugfs_create_file("devices", 0444,
				d, genpd, &devices_fops);
		if (genpd->set_performance_state)
			debugfs_create_file("perf_state", 0444,
					    d, genpd, &perf_state_fops);
	}

	return 0;
}
late_initcall(genpd_debug_init);

static void __exit genpd_debug_exit(void)
{
	debugfs_remove_recursive(genpd_debugfs_dir);
}
__exitcall(genpd_debug_exit);
#endif /* CONFIG_DEBUG_FS */<|MERGE_RESOLUTION|>--- conflicted
+++ resolved
@@ -588,15 +588,10 @@
 		return -EBUSY;
 
 	ret = _genpd_power_off(genpd, true);
-<<<<<<< HEAD
-	if (ret)
-		return ret;
-=======
 	if (ret) {
 		genpd->states[genpd->state_idx].rejected++;
 		return ret;
 	}
->>>>>>> db9f3e95
 
 	genpd->status = GENPD_STATE_OFF;
 	genpd_update_accounting(genpd);
@@ -1323,10 +1318,7 @@
 		 * so that it tries to power it on in case it was really off.
 		 */
 		genpd->status = GENPD_STATE_OFF;
-<<<<<<< HEAD
-=======
-	}
->>>>>>> db9f3e95
+	}
 
 	genpd_sync_power_on(genpd, true, 0);
 	genpd_unlock(genpd);
