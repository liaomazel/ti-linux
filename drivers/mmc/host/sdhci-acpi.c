--- conflicted
+++ resolved
@@ -602,15 +602,8 @@
 
 		/* DLL is only required for HS400 */
 		if (host->timing == MMC_TIMING_MMC_HS400 &&
-<<<<<<< HEAD
-		    !amd_host->dll_enabled) {
-			sdhci_acpi_amd_hs400_dll(host);
-			amd_host->dll_enabled = true;
-		}
-=======
 		    !amd_host->dll_enabled)
 			sdhci_acpi_amd_hs400_dll(host, true);
->>>>>>> 71198d19
 	}
 }
 
@@ -631,8 +624,6 @@
 	return err;
 }
 
-<<<<<<< HEAD
-=======
 static void amd_sdhci_reset(struct sdhci_host *host, u8 mask)
 {
 	struct sdhci_acpi_host *acpi_host = sdhci_priv(host);
@@ -646,7 +637,6 @@
 	sdhci_reset(host, mask);
 }
 
->>>>>>> 71198d19
 static const struct sdhci_ops sdhci_acpi_ops_amd = {
 	.set_clock	= sdhci_set_clock,
 	.set_bus_width	= sdhci_set_bus_width,
