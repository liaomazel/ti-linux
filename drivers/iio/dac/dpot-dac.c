// SPDX-License-Identifier: GPL-2.0
/*
 * IIO DAC emulation driver using a digital potentiometer
 *
 * Copyright (C) 2016 Axentia Technologies AB
 *
 * Author: Peter Rosin <peda@axentia.se>
 */

/*
 * It is assumed that the dpot is used as a voltage divider between the
 * current dpot wiper setting and the maximum resistance of the dpot. The
 * divided voltage is provided by a vref regulator.
 *
 *                   .------.
 *    .-----------.  |      |
 *    | vref      |--'    .---.
 *    | regulator |--.    |   |
 *    '-----------'  |    | d |
 *                   |    | p |
 *                   |    | o |  wiper
 *                   |    | t |<---------+
 *                   |    |   |
 *                   |    '---'       dac output voltage
 *                   |      |
 *                   '------+------------+
 */

#include <linux/err.h>
#include <linux/iio/consumer.h>
#include <linux/iio/iio.h>
#include <linux/module.h>
#include <linux/of.h>
#include <linux/platform_device.h>
#include <linux/regulator/consumer.h>

struct dpot_dac {
	struct regulator *vref;
	struct iio_channel *dpot;
	u32 max_ohms;
};

static const struct iio_chan_spec dpot_dac_iio_channel = {
	.type = IIO_VOLTAGE,
	.info_mask_separate = BIT(IIO_CHAN_INFO_RAW)
			    | BIT(IIO_CHAN_INFO_SCALE),
	.info_mask_separate_available = BIT(IIO_CHAN_INFO_RAW),
	.output = 1,
	.indexed = 1,
};

static int dpot_dac_read_raw(struct iio_dev *indio_dev,
			     struct iio_chan_spec const *chan,
			     int *val, int *val2, long mask)
{
	struct dpot_dac *dac = iio_priv(indio_dev);
	int ret;
	unsigned long long tmp;

	switch (mask) {
	case IIO_CHAN_INFO_RAW:
		return iio_read_channel_raw(dac->dpot, val);

	case IIO_CHAN_INFO_SCALE:
		ret = iio_read_channel_scale(dac->dpot, val, val2);
		switch (ret) {
		case IIO_VAL_FRACTIONAL_LOG2:
			tmp = *val * 1000000000LL;
			do_div(tmp, dac->max_ohms);
			tmp *= regulator_get_voltage(dac->vref) / 1000;
			do_div(tmp, 1000000000LL);
			*val = tmp;
			return ret;
		case IIO_VAL_INT:
			/*
			 * Convert integer scale to fractional scale by
			 * setting the denominator (val2) to one...
			 */
			*val2 = 1;
			ret = IIO_VAL_FRACTIONAL;
<<<<<<< HEAD
=======
			/* ...and fall through. Say it again for GCC. */
>>>>>>> 6680e586
			fallthrough;
		case IIO_VAL_FRACTIONAL:
			*val *= regulator_get_voltage(dac->vref) / 1000;
			*val2 *= dac->max_ohms;
			break;
		}

		return ret;
	}

	return -EINVAL;
}

static int dpot_dac_read_avail(struct iio_dev *indio_dev,
			       struct iio_chan_spec const *chan,
			       const int **vals, int *type, int *length,
			       long mask)
{
	struct dpot_dac *dac = iio_priv(indio_dev);

	switch (mask) {
	case IIO_CHAN_INFO_RAW:
		*type = IIO_VAL_INT;
		return iio_read_avail_channel_raw(dac->dpot, vals, length);
	}

	return -EINVAL;
}

static int dpot_dac_write_raw(struct iio_dev *indio_dev,
			      struct iio_chan_spec const *chan,
			      int val, int val2, long mask)
{
	struct dpot_dac *dac = iio_priv(indio_dev);

	switch (mask) {
	case IIO_CHAN_INFO_RAW:
		return iio_write_channel_raw(dac->dpot, val);
	}

	return -EINVAL;
}

static const struct iio_info dpot_dac_info = {
	.read_raw = dpot_dac_read_raw,
	.read_avail = dpot_dac_read_avail,
	.write_raw = dpot_dac_write_raw,
};

static int dpot_dac_channel_max_ohms(struct iio_dev *indio_dev)
{
	struct device *dev = &indio_dev->dev;
	struct dpot_dac *dac = iio_priv(indio_dev);
	unsigned long long tmp;
	int ret;
	int val;
	int val2;
	int max;

	ret = iio_read_max_channel_raw(dac->dpot, &max);
	if (ret < 0) {
		dev_err(dev, "dpot does not indicate its raw maximum value\n");
		return ret;
	}

	switch (iio_read_channel_scale(dac->dpot, &val, &val2)) {
	case IIO_VAL_INT:
		return max * val;
	case IIO_VAL_FRACTIONAL:
		tmp = (unsigned long long)max * val;
		do_div(tmp, val2);
		return tmp;
	case IIO_VAL_FRACTIONAL_LOG2:
		tmp = val * 1000000000LL * max >> val2;
		do_div(tmp, 1000000000LL);
		return tmp;
	default:
		dev_err(dev, "dpot has a scale that is too weird\n");
	}

	return -EINVAL;
}

static int dpot_dac_probe(struct platform_device *pdev)
{
	struct device *dev = &pdev->dev;
	struct iio_dev *indio_dev;
	struct dpot_dac *dac;
	enum iio_chan_type type;
	int ret;

	indio_dev = devm_iio_device_alloc(dev, sizeof(*dac));
	if (!indio_dev)
		return -ENOMEM;

	platform_set_drvdata(pdev, indio_dev);
	dac = iio_priv(indio_dev);

	indio_dev->name = dev_name(dev);
	indio_dev->info = &dpot_dac_info;
	indio_dev->modes = INDIO_DIRECT_MODE;
	indio_dev->channels = &dpot_dac_iio_channel;
	indio_dev->num_channels = 1;

	dac->vref = devm_regulator_get(dev, "vref");
	if (IS_ERR(dac->vref)) {
		if (PTR_ERR(dac->vref) != -EPROBE_DEFER)
			dev_err(&pdev->dev, "failed to get vref regulator\n");
		return PTR_ERR(dac->vref);
	}

	dac->dpot = devm_iio_channel_get(dev, "dpot");
	if (IS_ERR(dac->dpot)) {
		if (PTR_ERR(dac->dpot) != -EPROBE_DEFER)
			dev_err(dev, "failed to get dpot input channel\n");
		return PTR_ERR(dac->dpot);
	}

	ret = iio_get_channel_type(dac->dpot, &type);
	if (ret < 0)
		return ret;

	if (type != IIO_RESISTANCE) {
		dev_err(dev, "dpot is of the wrong type\n");
		return -EINVAL;
	}

	ret = dpot_dac_channel_max_ohms(indio_dev);
	if (ret < 0)
		return ret;
	dac->max_ohms = ret;

	ret = regulator_enable(dac->vref);
	if (ret) {
		dev_err(dev, "failed to enable the vref regulator\n");
		return ret;
	}

	ret = iio_device_register(indio_dev);
	if (ret) {
		dev_err(dev, "failed to register iio device\n");
		goto disable_reg;
	}

	return 0;

disable_reg:
	regulator_disable(dac->vref);
	return ret;
}

static int dpot_dac_remove(struct platform_device *pdev)
{
	struct iio_dev *indio_dev = platform_get_drvdata(pdev);
	struct dpot_dac *dac = iio_priv(indio_dev);

	iio_device_unregister(indio_dev);
	regulator_disable(dac->vref);

	return 0;
}

static const struct of_device_id dpot_dac_match[] = {
	{ .compatible = "dpot-dac" },
	{ /* sentinel */ }
};
MODULE_DEVICE_TABLE(of, dpot_dac_match);

static struct platform_driver dpot_dac_driver = {
	.probe = dpot_dac_probe,
	.remove = dpot_dac_remove,
	.driver = {
		.name = "iio-dpot-dac",
		.of_match_table = dpot_dac_match,
	},
};
module_platform_driver(dpot_dac_driver);

MODULE_DESCRIPTION("DAC emulation driver using a digital potentiometer");
MODULE_AUTHOR("Peter Rosin <peda@axentia.se>");
MODULE_LICENSE("GPL v2");<|MERGE_RESOLUTION|>--- conflicted
+++ resolved
@@ -78,10 +78,7 @@
 			 */
 			*val2 = 1;
 			ret = IIO_VAL_FRACTIONAL;
-<<<<<<< HEAD
-=======
 			/* ...and fall through. Say it again for GCC. */
->>>>>>> 6680e586
 			fallthrough;
 		case IIO_VAL_FRACTIONAL:
 			*val *= regulator_get_voltage(dac->vref) / 1000;
