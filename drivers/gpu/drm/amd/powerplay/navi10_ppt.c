/*
 * Copyright 2019 Advanced Micro Devices, Inc.
 *
 * Permission is hereby granted, free of charge, to any person obtaining a
 * copy of this software and associated documentation files (the "Software"),
 * to deal in the Software without restriction, including without limitation
 * the rights to use, copy, modify, merge, publish, distribute, sublicense,
 * and/or sell copies of the Software, and to permit persons to whom the
 * Software is furnished to do so, subject to the following conditions:
 *
 * The above copyright notice and this permission notice shall be included in
 * all copies or substantial portions of the Software.
 *
 * THE SOFTWARE IS PROVIDED "AS IS", WITHOUT WARRANTY OF ANY KIND, EXPRESS OR
 * IMPLIED, INCLUDING BUT NOT LIMITED TO THE WARRANTIES OF MERCHANTABILITY,
 * FITNESS FOR A PARTICULAR PURPOSE AND NONINFRINGEMENT.  IN NO EVENT SHALL
 * THE COPYRIGHT HOLDER(S) OR AUTHOR(S) BE LIABLE FOR ANY CLAIM, DAMAGES OR
 * OTHER LIABILITY, WHETHER IN AN ACTION OF CONTRACT, TORT OR OTHERWISE,
 * ARISING FROM, OUT OF OR IN CONNECTION WITH THE SOFTWARE OR THE USE OR
 * OTHER DEALINGS IN THE SOFTWARE.
 *
 */

#define SWSMU_CODE_LAYER_L2

#include <linux/firmware.h>
#include <linux/pci.h>
#include <linux/i2c.h>
#include "amdgpu.h"
#include "amdgpu_smu.h"
#include "atomfirmware.h"
#include "amdgpu_atomfirmware.h"
#include "amdgpu_atombios.h"
#include "soc15_common.h"
#include "smu_v11_0.h"
#include "smu11_driver_if_navi10.h"
#include "atom.h"
#include "navi10_ppt.h"
#include "smu_v11_0_pptable.h"
#include "smu_v11_0_ppsmc.h"
#include "nbio/nbio_2_3_offset.h"
#include "nbio/nbio_2_3_sh_mask.h"
#include "thm/thm_11_0_2_offset.h"
#include "thm/thm_11_0_2_sh_mask.h"

#include "asic_reg/mp/mp_11_0_sh_mask.h"
#include "smu_cmn.h"

/*
 * DO NOT use these for err/warn/info/debug messages.
 * Use dev_err, dev_warn, dev_info and dev_dbg instead.
 * They are more MGPU friendly.
 */
#undef pr_err
#undef pr_warn
#undef pr_info
#undef pr_debug

#define to_amdgpu_device(x) (container_of(x, struct amdgpu_device, pm.smu_i2c))

#define FEATURE_MASK(feature) (1ULL << feature)
#define SMC_DPM_FEATURE ( \
	FEATURE_MASK(FEATURE_DPM_PREFETCHER_BIT) | \
	FEATURE_MASK(FEATURE_DPM_GFXCLK_BIT)	 | \
	FEATURE_MASK(FEATURE_DPM_GFX_PACE_BIT)	 | \
	FEATURE_MASK(FEATURE_DPM_UCLK_BIT)	 | \
	FEATURE_MASK(FEATURE_DPM_SOCCLK_BIT)	 | \
	FEATURE_MASK(FEATURE_DPM_MP0CLK_BIT)	 | \
	FEATURE_MASK(FEATURE_DPM_LINK_BIT)	 | \
	FEATURE_MASK(FEATURE_DPM_DCEFCLK_BIT))

static struct cmn2asic_msg_mapping navi10_message_map[SMU_MSG_MAX_COUNT] = {
	MSG_MAP(TestMessage,			PPSMC_MSG_TestMessage,			1),
	MSG_MAP(GetSmuVersion,			PPSMC_MSG_GetSmuVersion,		1),
	MSG_MAP(GetDriverIfVersion,		PPSMC_MSG_GetDriverIfVersion,		1),
	MSG_MAP(SetAllowedFeaturesMaskLow,	PPSMC_MSG_SetAllowedFeaturesMaskLow,	0),
	MSG_MAP(SetAllowedFeaturesMaskHigh,	PPSMC_MSG_SetAllowedFeaturesMaskHigh,	0),
	MSG_MAP(EnableAllSmuFeatures,		PPSMC_MSG_EnableAllSmuFeatures,		0),
	MSG_MAP(DisableAllSmuFeatures,		PPSMC_MSG_DisableAllSmuFeatures,	0),
	MSG_MAP(EnableSmuFeaturesLow,		PPSMC_MSG_EnableSmuFeaturesLow,		1),
	MSG_MAP(EnableSmuFeaturesHigh,		PPSMC_MSG_EnableSmuFeaturesHigh,	1),
	MSG_MAP(DisableSmuFeaturesLow,		PPSMC_MSG_DisableSmuFeaturesLow,	1),
	MSG_MAP(DisableSmuFeaturesHigh,		PPSMC_MSG_DisableSmuFeaturesHigh,	1),
	MSG_MAP(GetEnabledSmuFeaturesLow,	PPSMC_MSG_GetEnabledSmuFeaturesLow,	1),
	MSG_MAP(GetEnabledSmuFeaturesHigh,	PPSMC_MSG_GetEnabledSmuFeaturesHigh,	1),
	MSG_MAP(SetWorkloadMask,		PPSMC_MSG_SetWorkloadMask,		1),
	MSG_MAP(SetPptLimit,			PPSMC_MSG_SetPptLimit,			0),
	MSG_MAP(SetDriverDramAddrHigh,		PPSMC_MSG_SetDriverDramAddrHigh,	0),
	MSG_MAP(SetDriverDramAddrLow,		PPSMC_MSG_SetDriverDramAddrLow,		0),
	MSG_MAP(SetToolsDramAddrHigh,		PPSMC_MSG_SetToolsDramAddrHigh,		0),
	MSG_MAP(SetToolsDramAddrLow,		PPSMC_MSG_SetToolsDramAddrLow,		0),
	MSG_MAP(TransferTableSmu2Dram,		PPSMC_MSG_TransferTableSmu2Dram,	0),
	MSG_MAP(TransferTableDram2Smu,		PPSMC_MSG_TransferTableDram2Smu,	0),
	MSG_MAP(UseDefaultPPTable,		PPSMC_MSG_UseDefaultPPTable,		0),
	MSG_MAP(UseBackupPPTable,		PPSMC_MSG_UseBackupPPTable,		0),
	MSG_MAP(RunBtc,				PPSMC_MSG_RunBtc,			0),
	MSG_MAP(EnterBaco,			PPSMC_MSG_EnterBaco,			0),
	MSG_MAP(SetSoftMinByFreq,		PPSMC_MSG_SetSoftMinByFreq,		0),
	MSG_MAP(SetSoftMaxByFreq,		PPSMC_MSG_SetSoftMaxByFreq,		0),
	MSG_MAP(SetHardMinByFreq,		PPSMC_MSG_SetHardMinByFreq,		1),
	MSG_MAP(SetHardMaxByFreq,		PPSMC_MSG_SetHardMaxByFreq,		0),
	MSG_MAP(GetMinDpmFreq,			PPSMC_MSG_GetMinDpmFreq,		1),
	MSG_MAP(GetMaxDpmFreq,			PPSMC_MSG_GetMaxDpmFreq,		1),
	MSG_MAP(GetDpmFreqByIndex,		PPSMC_MSG_GetDpmFreqByIndex,		1),
	MSG_MAP(SetMemoryChannelConfig,		PPSMC_MSG_SetMemoryChannelConfig,	0),
	MSG_MAP(SetGeminiMode,			PPSMC_MSG_SetGeminiMode,		0),
	MSG_MAP(SetGeminiApertureHigh,		PPSMC_MSG_SetGeminiApertureHigh,	0),
	MSG_MAP(SetGeminiApertureLow,		PPSMC_MSG_SetGeminiApertureLow,		0),
	MSG_MAP(OverridePcieParameters,		PPSMC_MSG_OverridePcieParameters,	0),
	MSG_MAP(SetMinDeepSleepDcefclk,		PPSMC_MSG_SetMinDeepSleepDcefclk,	0),
	MSG_MAP(ReenableAcDcInterrupt,		PPSMC_MSG_ReenableAcDcInterrupt,	0),
	MSG_MAP(NotifyPowerSource,		PPSMC_MSG_NotifyPowerSource,		0),
	MSG_MAP(SetUclkFastSwitch,		PPSMC_MSG_SetUclkFastSwitch,		0),
	MSG_MAP(SetVideoFps,			PPSMC_MSG_SetVideoFps,			0),
	MSG_MAP(PrepareMp1ForUnload,		PPSMC_MSG_PrepareMp1ForUnload,		1),
	MSG_MAP(DramLogSetDramAddrHigh,		PPSMC_MSG_DramLogSetDramAddrHigh,	0),
	MSG_MAP(DramLogSetDramAddrLow,		PPSMC_MSG_DramLogSetDramAddrLow,	0),
	MSG_MAP(DramLogSetDramSize,		PPSMC_MSG_DramLogSetDramSize,		0),
	MSG_MAP(ConfigureGfxDidt,		PPSMC_MSG_ConfigureGfxDidt,		0),
	MSG_MAP(NumOfDisplays,			PPSMC_MSG_NumOfDisplays,		0),
	MSG_MAP(SetSystemVirtualDramAddrHigh,	PPSMC_MSG_SetSystemVirtualDramAddrHigh,	0),
	MSG_MAP(SetSystemVirtualDramAddrLow,	PPSMC_MSG_SetSystemVirtualDramAddrLow,	0),
	MSG_MAP(AllowGfxOff,			PPSMC_MSG_AllowGfxOff,			0),
	MSG_MAP(DisallowGfxOff,			PPSMC_MSG_DisallowGfxOff,		0),
	MSG_MAP(GetPptLimit,			PPSMC_MSG_GetPptLimit,			0),
	MSG_MAP(GetDcModeMaxDpmFreq,		PPSMC_MSG_GetDcModeMaxDpmFreq,		1),
	MSG_MAP(GetDebugData,			PPSMC_MSG_GetDebugData,			0),
	MSG_MAP(ExitBaco,			PPSMC_MSG_ExitBaco,			0),
	MSG_MAP(PrepareMp1ForReset,		PPSMC_MSG_PrepareMp1ForReset,		0),
	MSG_MAP(PrepareMp1ForShutdown,		PPSMC_MSG_PrepareMp1ForShutdown,	0),
	MSG_MAP(PowerUpVcn,			PPSMC_MSG_PowerUpVcn,			0),
	MSG_MAP(PowerDownVcn,			PPSMC_MSG_PowerDownVcn,			0),
	MSG_MAP(PowerUpJpeg,			PPSMC_MSG_PowerUpJpeg,			0),
	MSG_MAP(PowerDownJpeg,			PPSMC_MSG_PowerDownJpeg,		0),
	MSG_MAP(BacoAudioD3PME,			PPSMC_MSG_BacoAudioD3PME,		0),
	MSG_MAP(ArmD3,				PPSMC_MSG_ArmD3,			0),
	MSG_MAP(DAL_DISABLE_DUMMY_PSTATE_CHANGE,PPSMC_MSG_DALDisableDummyPstateChange,	0),
	MSG_MAP(DAL_ENABLE_DUMMY_PSTATE_CHANGE,	PPSMC_MSG_DALEnableDummyPstateChange,	0),
	MSG_MAP(GetVoltageByDpm,		PPSMC_MSG_GetVoltageByDpm,		0),
	MSG_MAP(GetVoltageByDpmOverdrive,	PPSMC_MSG_GetVoltageByDpmOverdrive,	0),
};

static struct cmn2asic_mapping navi10_clk_map[SMU_CLK_COUNT] = {
	CLK_MAP(GFXCLK, PPCLK_GFXCLK),
	CLK_MAP(SCLK,	PPCLK_GFXCLK),
	CLK_MAP(SOCCLK, PPCLK_SOCCLK),
	CLK_MAP(FCLK, PPCLK_SOCCLK),
	CLK_MAP(UCLK, PPCLK_UCLK),
	CLK_MAP(MCLK, PPCLK_UCLK),
	CLK_MAP(DCLK, PPCLK_DCLK),
	CLK_MAP(VCLK, PPCLK_VCLK),
	CLK_MAP(DCEFCLK, PPCLK_DCEFCLK),
	CLK_MAP(DISPCLK, PPCLK_DISPCLK),
	CLK_MAP(PIXCLK, PPCLK_PIXCLK),
	CLK_MAP(PHYCLK, PPCLK_PHYCLK),
};

static struct cmn2asic_mapping navi10_feature_mask_map[SMU_FEATURE_COUNT] = {
	FEA_MAP(DPM_PREFETCHER),
	FEA_MAP(DPM_GFXCLK),
	FEA_MAP(DPM_GFX_PACE),
	FEA_MAP(DPM_UCLK),
	FEA_MAP(DPM_SOCCLK),
	FEA_MAP(DPM_MP0CLK),
	FEA_MAP(DPM_LINK),
	FEA_MAP(DPM_DCEFCLK),
	FEA_MAP(MEM_VDDCI_SCALING),
	FEA_MAP(MEM_MVDD_SCALING),
	FEA_MAP(DS_GFXCLK),
	FEA_MAP(DS_SOCCLK),
	FEA_MAP(DS_LCLK),
	FEA_MAP(DS_DCEFCLK),
	FEA_MAP(DS_UCLK),
	FEA_MAP(GFX_ULV),
	FEA_MAP(FW_DSTATE),
	FEA_MAP(GFXOFF),
	FEA_MAP(BACO),
	FEA_MAP(VCN_PG),
	FEA_MAP(JPEG_PG),
	FEA_MAP(USB_PG),
	FEA_MAP(RSMU_SMN_CG),
	FEA_MAP(PPT),
	FEA_MAP(TDC),
	FEA_MAP(GFX_EDC),
	FEA_MAP(APCC_PLUS),
	FEA_MAP(GTHR),
	FEA_MAP(ACDC),
	FEA_MAP(VR0HOT),
	FEA_MAP(VR1HOT),
	FEA_MAP(FW_CTF),
	FEA_MAP(FAN_CONTROL),
	FEA_MAP(THERMAL),
	FEA_MAP(GFX_DCS),
	FEA_MAP(RM),
	FEA_MAP(LED_DISPLAY),
	FEA_MAP(GFX_SS),
	FEA_MAP(OUT_OF_BAND_MONITOR),
	FEA_MAP(TEMP_DEPENDENT_VMIN),
	FEA_MAP(MMHUB_PG),
	FEA_MAP(ATHUB_PG),
	FEA_MAP(APCC_DFLL),
};

static struct cmn2asic_mapping navi10_table_map[SMU_TABLE_COUNT] = {
	TAB_MAP(PPTABLE),
	TAB_MAP(WATERMARKS),
	TAB_MAP(AVFS),
	TAB_MAP(AVFS_PSM_DEBUG),
	TAB_MAP(AVFS_FUSE_OVERRIDE),
	TAB_MAP(PMSTATUSLOG),
	TAB_MAP(SMU_METRICS),
	TAB_MAP(DRIVER_SMU_CONFIG),
	TAB_MAP(ACTIVITY_MONITOR_COEFF),
	TAB_MAP(OVERDRIVE),
	TAB_MAP(I2C_COMMANDS),
	TAB_MAP(PACE),
};

static struct cmn2asic_mapping navi10_pwr_src_map[SMU_POWER_SOURCE_COUNT] = {
	PWR_MAP(AC),
	PWR_MAP(DC),
};

static struct cmn2asic_mapping navi10_workload_map[PP_SMC_POWER_PROFILE_COUNT] = {
	WORKLOAD_MAP(PP_SMC_POWER_PROFILE_BOOTUP_DEFAULT,	WORKLOAD_PPLIB_DEFAULT_BIT),
	WORKLOAD_MAP(PP_SMC_POWER_PROFILE_FULLSCREEN3D,		WORKLOAD_PPLIB_FULL_SCREEN_3D_BIT),
	WORKLOAD_MAP(PP_SMC_POWER_PROFILE_POWERSAVING,		WORKLOAD_PPLIB_POWER_SAVING_BIT),
	WORKLOAD_MAP(PP_SMC_POWER_PROFILE_VIDEO,		WORKLOAD_PPLIB_VIDEO_BIT),
	WORKLOAD_MAP(PP_SMC_POWER_PROFILE_VR,			WORKLOAD_PPLIB_VR_BIT),
	WORKLOAD_MAP(PP_SMC_POWER_PROFILE_COMPUTE,		WORKLOAD_PPLIB_COMPUTE_BIT),
	WORKLOAD_MAP(PP_SMC_POWER_PROFILE_CUSTOM,		WORKLOAD_PPLIB_CUSTOM_BIT),
};

static bool is_asic_secure(struct smu_context *smu)
{
	struct amdgpu_device *adev = smu->adev;
	bool is_secure = true;
	uint32_t mp0_fw_intf;

	mp0_fw_intf = RREG32_PCIE(MP0_Public |
				   (smnMP0_FW_INTF & 0xffffffff));

	if (!(mp0_fw_intf & (1 << 19)))
		is_secure = false;

	return is_secure;
}

static int
navi10_get_allowed_feature_mask(struct smu_context *smu,
				  uint32_t *feature_mask, uint32_t num)
{
	struct amdgpu_device *adev = smu->adev;

	if (num > 2)
		return -EINVAL;

	memset(feature_mask, 0, sizeof(uint32_t) * num);

	*(uint64_t *)feature_mask |= FEATURE_MASK(FEATURE_DPM_PREFETCHER_BIT)
				| FEATURE_MASK(FEATURE_DPM_MP0CLK_BIT)
				| FEATURE_MASK(FEATURE_RSMU_SMN_CG_BIT)
				| FEATURE_MASK(FEATURE_DS_SOCCLK_BIT)
				| FEATURE_MASK(FEATURE_PPT_BIT)
				| FEATURE_MASK(FEATURE_TDC_BIT)
				| FEATURE_MASK(FEATURE_GFX_EDC_BIT)
				| FEATURE_MASK(FEATURE_APCC_PLUS_BIT)
				| FEATURE_MASK(FEATURE_VR0HOT_BIT)
				| FEATURE_MASK(FEATURE_FAN_CONTROL_BIT)
				| FEATURE_MASK(FEATURE_THERMAL_BIT)
				| FEATURE_MASK(FEATURE_LED_DISPLAY_BIT)
				| FEATURE_MASK(FEATURE_DS_LCLK_BIT)
				| FEATURE_MASK(FEATURE_DS_DCEFCLK_BIT)
				| FEATURE_MASK(FEATURE_FW_DSTATE_BIT)
				| FEATURE_MASK(FEATURE_BACO_BIT)
				| FEATURE_MASK(FEATURE_GFX_SS_BIT)
				| FEATURE_MASK(FEATURE_APCC_DFLL_BIT)
				| FEATURE_MASK(FEATURE_FW_CTF_BIT)
				| FEATURE_MASK(FEATURE_OUT_OF_BAND_MONITOR_BIT);

	if (adev->pm.pp_feature & PP_SOCCLK_DPM_MASK)
		*(uint64_t *)feature_mask |= FEATURE_MASK(FEATURE_DPM_SOCCLK_BIT);

	if (adev->pm.pp_feature & PP_SCLK_DPM_MASK)
		*(uint64_t *)feature_mask |= FEATURE_MASK(FEATURE_DPM_GFXCLK_BIT);

	if (adev->pm.pp_feature & PP_PCIE_DPM_MASK)
		*(uint64_t *)feature_mask |= FEATURE_MASK(FEATURE_DPM_LINK_BIT);

	if (adev->pm.pp_feature & PP_DCEFCLK_DPM_MASK)
		*(uint64_t *)feature_mask |= FEATURE_MASK(FEATURE_DPM_DCEFCLK_BIT);

	if (adev->pm.pp_feature & PP_MCLK_DPM_MASK)
		*(uint64_t *)feature_mask |= FEATURE_MASK(FEATURE_DPM_UCLK_BIT)
				| FEATURE_MASK(FEATURE_MEM_VDDCI_SCALING_BIT)
				| FEATURE_MASK(FEATURE_MEM_MVDD_SCALING_BIT);

	if (adev->pm.pp_feature & PP_ULV_MASK)
		*(uint64_t *)feature_mask |= FEATURE_MASK(FEATURE_GFX_ULV_BIT);

	if (adev->pm.pp_feature & PP_SCLK_DEEP_SLEEP_MASK)
		*(uint64_t *)feature_mask |= FEATURE_MASK(FEATURE_DS_GFXCLK_BIT);

	if (adev->pm.pp_feature & PP_GFXOFF_MASK)
		*(uint64_t *)feature_mask |= FEATURE_MASK(FEATURE_GFXOFF_BIT);

	if (smu->adev->pg_flags & AMD_PG_SUPPORT_MMHUB)
		*(uint64_t *)feature_mask |= FEATURE_MASK(FEATURE_MMHUB_PG_BIT);

	if (smu->adev->pg_flags & AMD_PG_SUPPORT_ATHUB)
		*(uint64_t *)feature_mask |= FEATURE_MASK(FEATURE_ATHUB_PG_BIT);

	if (smu->adev->pg_flags & AMD_PG_SUPPORT_VCN)
		*(uint64_t *)feature_mask |= FEATURE_MASK(FEATURE_VCN_PG_BIT);

	if (smu->adev->pg_flags & AMD_PG_SUPPORT_JPEG)
		*(uint64_t *)feature_mask |= FEATURE_MASK(FEATURE_JPEG_PG_BIT);

	if (smu->dc_controlled_by_gpio)
		*(uint64_t *)feature_mask |= FEATURE_MASK(FEATURE_ACDC_BIT);

	/* disable DPM UCLK and DS SOCCLK on navi10 A0 secure board */
	if (is_asic_secure(smu)) {
		/* only for navi10 A0 */
		if ((adev->asic_type == CHIP_NAVI10) &&
			(adev->rev_id == 0)) {
			*(uint64_t *)feature_mask &=
					~(FEATURE_MASK(FEATURE_DPM_UCLK_BIT)
					  | FEATURE_MASK(FEATURE_MEM_VDDCI_SCALING_BIT)
					  | FEATURE_MASK(FEATURE_MEM_MVDD_SCALING_BIT));
			*(uint64_t *)feature_mask &=
					~FEATURE_MASK(FEATURE_DS_SOCCLK_BIT);
		}
	}

	return 0;
}

static int navi10_check_powerplay_table(struct smu_context *smu)
{
	struct smu_table_context *table_context = &smu->smu_table;
	struct smu_11_0_powerplay_table *powerplay_table =
		table_context->power_play_table;
	struct smu_baco_context *smu_baco = &smu->smu_baco;

	if (powerplay_table->platform_caps & SMU_11_0_PP_PLATFORM_CAP_HARDWAREDC)
		smu->dc_controlled_by_gpio = true;

	mutex_lock(&smu_baco->mutex);
	if (powerplay_table->platform_caps & SMU_11_0_PP_PLATFORM_CAP_BACO ||
	    powerplay_table->platform_caps & SMU_11_0_PP_PLATFORM_CAP_MACO)
		smu_baco->platform_support = true;
	mutex_unlock(&smu_baco->mutex);

	table_context->thermal_controller_type =
		powerplay_table->thermal_controller_type;

	/*
	 * Instead of having its own buffer space and get overdrive_table copied,
	 * smu->od_settings just points to the actual overdrive_table
	 */
	smu->od_settings = &powerplay_table->overdrive_table;

	return 0;
}

static int navi10_append_powerplay_table(struct smu_context *smu)
{
	struct amdgpu_device *adev = smu->adev;
	struct smu_table_context *table_context = &smu->smu_table;
	PPTable_t *smc_pptable = table_context->driver_pptable;
	struct atom_smc_dpm_info_v4_5 *smc_dpm_table;
	struct atom_smc_dpm_info_v4_7 *smc_dpm_table_v4_7;
	int index, ret;

	index = get_index_into_master_table(atom_master_list_of_data_tables_v2_1,
					   smc_dpm_info);

	ret = amdgpu_atombios_get_data_table(adev, index, NULL, NULL, NULL,
				      (uint8_t **)&smc_dpm_table);
	if (ret)
		return ret;

	dev_info(adev->dev, "smc_dpm_info table revision(format.content): %d.%d\n",
			smc_dpm_table->table_header.format_revision,
			smc_dpm_table->table_header.content_revision);

	if (smc_dpm_table->table_header.format_revision != 4) {
		dev_err(adev->dev, "smc_dpm_info table format revision is not 4!\n");
		return -EINVAL;
	}

	switch (smc_dpm_table->table_header.content_revision) {
	case 5: /* nv10 and nv14 */
		memcpy(smc_pptable->I2cControllers, smc_dpm_table->I2cControllers,
			sizeof(*smc_dpm_table) - sizeof(smc_dpm_table->table_header));
		break;
	case 7: /* nv12 */
		ret = amdgpu_atombios_get_data_table(adev, index, NULL, NULL, NULL,
					      (uint8_t **)&smc_dpm_table_v4_7);
		if (ret)
			return ret;
		memcpy(smc_pptable->I2cControllers, smc_dpm_table_v4_7->I2cControllers,
			sizeof(*smc_dpm_table_v4_7) - sizeof(smc_dpm_table_v4_7->table_header));
		break;
	default:
		dev_err(smu->adev->dev, "smc_dpm_info with unsupported content revision %d!\n",
				smc_dpm_table->table_header.content_revision);
		return -EINVAL;
	}

	if (adev->pm.pp_feature & PP_GFXOFF_MASK) {
		/* TODO: remove it once SMU fw fix it */
		smc_pptable->DebugOverrides |= DPM_OVERRIDE_DISABLE_DFLL_PLL_SHUTDOWN;
	}

	return 0;
}

static int navi10_store_powerplay_table(struct smu_context *smu)
{
	struct smu_table_context *table_context = &smu->smu_table;
	struct smu_11_0_powerplay_table *powerplay_table =
		table_context->power_play_table;

	memcpy(table_context->driver_pptable, &powerplay_table->smc_pptable,
	       sizeof(PPTable_t));

	return 0;
}

static int navi10_setup_pptable(struct smu_context *smu)
{
	int ret = 0;

	ret = smu_v11_0_setup_pptable(smu);
	if (ret)
		return ret;

	ret = navi10_store_powerplay_table(smu);
	if (ret)
		return ret;

	ret = navi10_append_powerplay_table(smu);
	if (ret)
		return ret;

	ret = navi10_check_powerplay_table(smu);
	if (ret)
		return ret;

	return ret;
}

static int navi10_tables_init(struct smu_context *smu)
{
	struct smu_table_context *smu_table = &smu->smu_table;
	struct smu_table *tables = smu_table->tables;

	SMU_TABLE_INIT(tables, SMU_TABLE_PPTABLE, sizeof(PPTable_t),
		       PAGE_SIZE, AMDGPU_GEM_DOMAIN_VRAM);
	SMU_TABLE_INIT(tables, SMU_TABLE_WATERMARKS, sizeof(Watermarks_t),
		       PAGE_SIZE, AMDGPU_GEM_DOMAIN_VRAM);
	SMU_TABLE_INIT(tables, SMU_TABLE_SMU_METRICS, sizeof(SmuMetrics_t),
		       PAGE_SIZE, AMDGPU_GEM_DOMAIN_VRAM);
	SMU_TABLE_INIT(tables, SMU_TABLE_I2C_COMMANDS, sizeof(SwI2cRequest_t),
		       PAGE_SIZE, AMDGPU_GEM_DOMAIN_VRAM);
	SMU_TABLE_INIT(tables, SMU_TABLE_OVERDRIVE, sizeof(OverDriveTable_t),
		       PAGE_SIZE, AMDGPU_GEM_DOMAIN_VRAM);
	SMU_TABLE_INIT(tables, SMU_TABLE_PMSTATUSLOG, SMU11_TOOL_SIZE,
		       PAGE_SIZE, AMDGPU_GEM_DOMAIN_VRAM);
	SMU_TABLE_INIT(tables, SMU_TABLE_ACTIVITY_MONITOR_COEFF,
		       sizeof(DpmActivityMonitorCoeffInt_t), PAGE_SIZE,
		       AMDGPU_GEM_DOMAIN_VRAM);

	smu_table->metrics_table = kzalloc(sizeof(SmuMetrics_t), GFP_KERNEL);
	if (!smu_table->metrics_table)
		return -ENOMEM;
	smu_table->metrics_time = 0;

	smu_table->watermarks_table = kzalloc(sizeof(Watermarks_t), GFP_KERNEL);
	if (!smu_table->watermarks_table)
		return -ENOMEM;

	return 0;
}

static int navi10_get_smu_metrics_data(struct smu_context *smu,
				       MetricsMember_t member,
				       uint32_t *value)
{
	struct smu_table_context *smu_table= &smu->smu_table;
	SmuMetrics_t *metrics = (SmuMetrics_t *)smu_table->metrics_table;
	int ret = 0;

	mutex_lock(&smu->metrics_lock);
	if (!smu_table->metrics_time ||
	     time_after(jiffies, smu_table->metrics_time + msecs_to_jiffies(1))) {
		ret = smu_cmn_update_table(smu,
				       SMU_TABLE_SMU_METRICS,
				       0,
				       smu_table->metrics_table,
				       false);
		if (ret) {
			dev_info(smu->adev->dev, "Failed to export SMU metrics table!\n");
			mutex_unlock(&smu->metrics_lock);
			return ret;
		}
		smu_table->metrics_time = jiffies;
	}

	switch (member) {
	case METRICS_CURR_GFXCLK:
		*value = metrics->CurrClock[PPCLK_GFXCLK];
		break;
	case METRICS_CURR_SOCCLK:
		*value = metrics->CurrClock[PPCLK_SOCCLK];
		break;
	case METRICS_CURR_UCLK:
		*value = metrics->CurrClock[PPCLK_UCLK];
		break;
	case METRICS_CURR_VCLK:
		*value = metrics->CurrClock[PPCLK_VCLK];
		break;
	case METRICS_CURR_DCLK:
		*value = metrics->CurrClock[PPCLK_DCLK];
		break;
	case METRICS_CURR_DCEFCLK:
		*value = metrics->CurrClock[PPCLK_DCEFCLK];
		break;
	case METRICS_AVERAGE_GFXCLK:
		*value = metrics->AverageGfxclkFrequency;
		break;
	case METRICS_AVERAGE_SOCCLK:
		*value = metrics->AverageSocclkFrequency;
		break;
	case METRICS_AVERAGE_UCLK:
		*value = metrics->AverageUclkFrequency;
		break;
	case METRICS_AVERAGE_GFXACTIVITY:
		*value = metrics->AverageGfxActivity;
		break;
	case METRICS_AVERAGE_MEMACTIVITY:
		*value = metrics->AverageUclkActivity;
		break;
	case METRICS_AVERAGE_SOCKETPOWER:
		*value = metrics->AverageSocketPower << 8;
		break;
	case METRICS_TEMPERATURE_EDGE:
		*value = metrics->TemperatureEdge *
			SMU_TEMPERATURE_UNITS_PER_CENTIGRADES;
		break;
	case METRICS_TEMPERATURE_HOTSPOT:
		*value = metrics->TemperatureHotspot *
			SMU_TEMPERATURE_UNITS_PER_CENTIGRADES;
		break;
	case METRICS_TEMPERATURE_MEM:
		*value = metrics->TemperatureMem *
			SMU_TEMPERATURE_UNITS_PER_CENTIGRADES;
		break;
	case METRICS_TEMPERATURE_VRGFX:
		*value = metrics->TemperatureVrGfx *
			SMU_TEMPERATURE_UNITS_PER_CENTIGRADES;
		break;
	case METRICS_TEMPERATURE_VRSOC:
		*value = metrics->TemperatureVrSoc *
			SMU_TEMPERATURE_UNITS_PER_CENTIGRADES;
		break;
	case METRICS_THROTTLER_STATUS:
		*value = metrics->ThrottlerStatus;
		break;
	case METRICS_CURR_FANSPEED:
		*value = metrics->CurrFanSpeed;
		break;
	default:
		*value = UINT_MAX;
		break;
	}

	mutex_unlock(&smu->metrics_lock);

	return ret;
}

static int navi10_allocate_dpm_context(struct smu_context *smu)
{
	struct smu_dpm_context *smu_dpm = &smu->smu_dpm;

	smu_dpm->dpm_context = kzalloc(sizeof(struct smu_11_0_dpm_context),
				       GFP_KERNEL);
	if (!smu_dpm->dpm_context)
		return -ENOMEM;

	smu_dpm->dpm_context_size = sizeof(struct smu_11_0_dpm_context);

	return 0;
}

static int navi10_init_smc_tables(struct smu_context *smu)
{
	int ret = 0;

	ret = navi10_tables_init(smu);
	if (ret)
		return ret;

	ret = navi10_allocate_dpm_context(smu);
	if (ret)
		return ret;

	return smu_v11_0_init_smc_tables(smu);
}

static int navi10_set_default_dpm_table(struct smu_context *smu)
{
	struct smu_11_0_dpm_context *dpm_context = smu->smu_dpm.dpm_context;
	PPTable_t *driver_ppt = smu->smu_table.driver_pptable;
	struct smu_11_0_dpm_table *dpm_table;
	int ret = 0;

	/* socclk dpm table setup */
	dpm_table = &dpm_context->dpm_tables.soc_table;
	if (smu_cmn_feature_is_enabled(smu, SMU_FEATURE_DPM_SOCCLK_BIT)) {
		ret = smu_v11_0_set_single_dpm_table(smu,
						     SMU_SOCCLK,
						     dpm_table);
		if (ret)
			return ret;
		dpm_table->is_fine_grained =
			!driver_ppt->DpmDescriptor[PPCLK_SOCCLK].SnapToDiscrete;
	} else {
		dpm_table->count = 1;
		dpm_table->dpm_levels[0].value = smu->smu_table.boot_values.socclk / 100;
		dpm_table->dpm_levels[0].enabled = true;
		dpm_table->min = dpm_table->dpm_levels[0].value;
		dpm_table->max = dpm_table->dpm_levels[0].value;
	}

	/* gfxclk dpm table setup */
	dpm_table = &dpm_context->dpm_tables.gfx_table;
	if (smu_cmn_feature_is_enabled(smu, SMU_FEATURE_DPM_GFXCLK_BIT)) {
		ret = smu_v11_0_set_single_dpm_table(smu,
						     SMU_GFXCLK,
						     dpm_table);
		if (ret)
			return ret;
		dpm_table->is_fine_grained =
			!driver_ppt->DpmDescriptor[PPCLK_GFXCLK].SnapToDiscrete;
	} else {
		dpm_table->count = 1;
		dpm_table->dpm_levels[0].value = smu->smu_table.boot_values.gfxclk / 100;
		dpm_table->dpm_levels[0].enabled = true;
		dpm_table->min = dpm_table->dpm_levels[0].value;
		dpm_table->max = dpm_table->dpm_levels[0].value;
	}

	/* uclk dpm table setup */
	dpm_table = &dpm_context->dpm_tables.uclk_table;
	if (smu_cmn_feature_is_enabled(smu, SMU_FEATURE_DPM_UCLK_BIT)) {
		ret = smu_v11_0_set_single_dpm_table(smu,
						     SMU_UCLK,
						     dpm_table);
		if (ret)
			return ret;
		dpm_table->is_fine_grained =
			!driver_ppt->DpmDescriptor[PPCLK_UCLK].SnapToDiscrete;
	} else {
		dpm_table->count = 1;
		dpm_table->dpm_levels[0].value = smu->smu_table.boot_values.uclk / 100;
		dpm_table->dpm_levels[0].enabled = true;
		dpm_table->min = dpm_table->dpm_levels[0].value;
		dpm_table->max = dpm_table->dpm_levels[0].value;
	}

	/* vclk dpm table setup */
	dpm_table = &dpm_context->dpm_tables.vclk_table;
	if (smu_cmn_feature_is_enabled(smu, SMU_FEATURE_VCN_PG_BIT)) {
		ret = smu_v11_0_set_single_dpm_table(smu,
						     SMU_VCLK,
						     dpm_table);
		if (ret)
			return ret;
		dpm_table->is_fine_grained =
			!driver_ppt->DpmDescriptor[PPCLK_VCLK].SnapToDiscrete;
	} else {
		dpm_table->count = 1;
		dpm_table->dpm_levels[0].value = smu->smu_table.boot_values.vclk / 100;
		dpm_table->dpm_levels[0].enabled = true;
		dpm_table->min = dpm_table->dpm_levels[0].value;
		dpm_table->max = dpm_table->dpm_levels[0].value;
	}

	/* dclk dpm table setup */
	dpm_table = &dpm_context->dpm_tables.dclk_table;
	if (smu_cmn_feature_is_enabled(smu, SMU_FEATURE_VCN_PG_BIT)) {
		ret = smu_v11_0_set_single_dpm_table(smu,
						     SMU_DCLK,
						     dpm_table);
		if (ret)
			return ret;
		dpm_table->is_fine_grained =
			!driver_ppt->DpmDescriptor[PPCLK_DCLK].SnapToDiscrete;
	} else {
		dpm_table->count = 1;
		dpm_table->dpm_levels[0].value = smu->smu_table.boot_values.dclk / 100;
		dpm_table->dpm_levels[0].enabled = true;
		dpm_table->min = dpm_table->dpm_levels[0].value;
		dpm_table->max = dpm_table->dpm_levels[0].value;
	}

	/* dcefclk dpm table setup */
	dpm_table = &dpm_context->dpm_tables.dcef_table;
	if (smu_cmn_feature_is_enabled(smu, SMU_FEATURE_DPM_DCEFCLK_BIT)) {
		ret = smu_v11_0_set_single_dpm_table(smu,
						     SMU_DCEFCLK,
						     dpm_table);
		if (ret)
			return ret;
		dpm_table->is_fine_grained =
			!driver_ppt->DpmDescriptor[PPCLK_DCEFCLK].SnapToDiscrete;
	} else {
		dpm_table->count = 1;
		dpm_table->dpm_levels[0].value = smu->smu_table.boot_values.dcefclk / 100;
		dpm_table->dpm_levels[0].enabled = true;
		dpm_table->min = dpm_table->dpm_levels[0].value;
		dpm_table->max = dpm_table->dpm_levels[0].value;
	}

	/* pixelclk dpm table setup */
	dpm_table = &dpm_context->dpm_tables.pixel_table;
	if (smu_cmn_feature_is_enabled(smu, SMU_FEATURE_DPM_DCEFCLK_BIT)) {
		ret = smu_v11_0_set_single_dpm_table(smu,
						     SMU_PIXCLK,
						     dpm_table);
		if (ret)
			return ret;
		dpm_table->is_fine_grained =
			!driver_ppt->DpmDescriptor[PPCLK_PIXCLK].SnapToDiscrete;
	} else {
		dpm_table->count = 1;
		dpm_table->dpm_levels[0].value = smu->smu_table.boot_values.dcefclk / 100;
		dpm_table->dpm_levels[0].enabled = true;
		dpm_table->min = dpm_table->dpm_levels[0].value;
		dpm_table->max = dpm_table->dpm_levels[0].value;
	}

	/* displayclk dpm table setup */
	dpm_table = &dpm_context->dpm_tables.display_table;
	if (smu_cmn_feature_is_enabled(smu, SMU_FEATURE_DPM_DCEFCLK_BIT)) {
		ret = smu_v11_0_set_single_dpm_table(smu,
						     SMU_DISPCLK,
						     dpm_table);
		if (ret)
			return ret;
		dpm_table->is_fine_grained =
			!driver_ppt->DpmDescriptor[PPCLK_DISPCLK].SnapToDiscrete;
	} else {
		dpm_table->count = 1;
		dpm_table->dpm_levels[0].value = smu->smu_table.boot_values.dcefclk / 100;
		dpm_table->dpm_levels[0].enabled = true;
		dpm_table->min = dpm_table->dpm_levels[0].value;
		dpm_table->max = dpm_table->dpm_levels[0].value;
	}

	/* phyclk dpm table setup */
	dpm_table = &dpm_context->dpm_tables.phy_table;
	if (smu_cmn_feature_is_enabled(smu, SMU_FEATURE_DPM_DCEFCLK_BIT)) {
		ret = smu_v11_0_set_single_dpm_table(smu,
						     SMU_PHYCLK,
						     dpm_table);
		if (ret)
			return ret;
		dpm_table->is_fine_grained =
			!driver_ppt->DpmDescriptor[PPCLK_PHYCLK].SnapToDiscrete;
	} else {
		dpm_table->count = 1;
		dpm_table->dpm_levels[0].value = smu->smu_table.boot_values.dcefclk / 100;
		dpm_table->dpm_levels[0].enabled = true;
		dpm_table->min = dpm_table->dpm_levels[0].value;
		dpm_table->max = dpm_table->dpm_levels[0].value;
	}

	return 0;
}

static int navi10_dpm_set_vcn_enable(struct smu_context *smu, bool enable)
{
	int ret = 0;

	if (enable) {
		/* vcn dpm on is a prerequisite for vcn power gate messages */
		if (smu_cmn_feature_is_enabled(smu, SMU_FEATURE_VCN_PG_BIT)) {
			ret = smu_cmn_send_smc_msg_with_param(smu, SMU_MSG_PowerUpVcn, 1, NULL);
			if (ret)
				return ret;
		}
	} else {
		if (smu_cmn_feature_is_enabled(smu, SMU_FEATURE_VCN_PG_BIT)) {
			ret = smu_cmn_send_smc_msg(smu, SMU_MSG_PowerDownVcn, NULL);
			if (ret)
				return ret;
		}
	}

	return ret;
}

static int navi10_dpm_set_jpeg_enable(struct smu_context *smu, bool enable)
{
	int ret = 0;

	if (enable) {
		if (smu_cmn_feature_is_enabled(smu, SMU_FEATURE_JPEG_PG_BIT)) {
			ret = smu_cmn_send_smc_msg(smu, SMU_MSG_PowerUpJpeg, NULL);
			if (ret)
				return ret;
		}
	} else {
		if (smu_cmn_feature_is_enabled(smu, SMU_FEATURE_JPEG_PG_BIT)) {
			ret = smu_cmn_send_smc_msg(smu, SMU_MSG_PowerDownJpeg, NULL);
			if (ret)
				return ret;
		}
	}

	return ret;
}

static int navi10_get_current_clk_freq_by_table(struct smu_context *smu,
				       enum smu_clk_type clk_type,
				       uint32_t *value)
{
	MetricsMember_t member_type;
	int clk_id = 0;

	clk_id = smu_cmn_to_asic_specific_index(smu,
						CMN2ASIC_MAPPING_CLK,
						clk_type);
	if (clk_id < 0)
		return clk_id;

	switch (clk_id) {
	case PPCLK_GFXCLK:
		member_type = METRICS_CURR_GFXCLK;
		break;
	case PPCLK_UCLK:
		member_type = METRICS_CURR_UCLK;
		break;
	case PPCLK_SOCCLK:
		member_type = METRICS_CURR_SOCCLK;
		break;
	case PPCLK_VCLK:
		member_type = METRICS_CURR_VCLK;
		break;
	case PPCLK_DCLK:
		member_type = METRICS_CURR_DCLK;
		break;
	case PPCLK_DCEFCLK:
		member_type = METRICS_CURR_DCEFCLK;
		break;
	default:
		return -EINVAL;
	}

	return navi10_get_smu_metrics_data(smu,
					   member_type,
					   value);
}

static bool navi10_is_support_fine_grained_dpm(struct smu_context *smu, enum smu_clk_type clk_type)
{
	PPTable_t *pptable = smu->smu_table.driver_pptable;
	DpmDescriptor_t *dpm_desc = NULL;
	uint32_t clk_index = 0;

	clk_index = smu_cmn_to_asic_specific_index(smu,
						   CMN2ASIC_MAPPING_CLK,
						   clk_type);
	dpm_desc = &pptable->DpmDescriptor[clk_index];

	/* 0 - Fine grained DPM, 1 - Discrete DPM */
	return dpm_desc->SnapToDiscrete == 0 ? true : false;
}

static inline bool navi10_od_feature_is_supported(struct smu_11_0_overdrive_table *od_table, enum SMU_11_0_ODFEATURE_CAP cap)
{
	return od_table->cap[cap];
}

static void navi10_od_setting_get_range(struct smu_11_0_overdrive_table *od_table,
					enum SMU_11_0_ODSETTING_ID setting,
					uint32_t *min, uint32_t *max)
{
	if (min)
		*min = od_table->min[setting];
	if (max)
		*max = od_table->max[setting];
}

static int navi10_print_clk_levels(struct smu_context *smu,
			enum smu_clk_type clk_type, char *buf)
{
	uint16_t *curve_settings;
	int i, size = 0, ret = 0;
	uint32_t cur_value = 0, value = 0, count = 0;
	uint32_t freq_values[3] = {0};
	uint32_t mark_index = 0;
	struct smu_table_context *table_context = &smu->smu_table;
	uint32_t gen_speed, lane_width;
	struct smu_dpm_context *smu_dpm = &smu->smu_dpm;
	struct smu_11_0_dpm_context *dpm_context = smu_dpm->dpm_context;
	struct amdgpu_device *adev = smu->adev;
	PPTable_t *pptable = (PPTable_t *)table_context->driver_pptable;
	OverDriveTable_t *od_table =
		(OverDriveTable_t *)table_context->overdrive_table;
	struct smu_11_0_overdrive_table *od_settings = smu->od_settings;
	uint32_t min_value, max_value;

	switch (clk_type) {
	case SMU_GFXCLK:
	case SMU_SCLK:
	case SMU_SOCCLK:
	case SMU_MCLK:
	case SMU_UCLK:
	case SMU_FCLK:
	case SMU_DCEFCLK:
		ret = navi10_get_current_clk_freq_by_table(smu, clk_type, &cur_value);
		if (ret)
			return size;

		ret = smu_v11_0_get_dpm_level_count(smu, clk_type, &count);
		if (ret)
			return size;

		if (!navi10_is_support_fine_grained_dpm(smu, clk_type)) {
			for (i = 0; i < count; i++) {
				ret = smu_v11_0_get_dpm_freq_by_index(smu, clk_type, i, &value);
				if (ret)
					return size;

				size += sprintf(buf + size, "%d: %uMhz %s\n", i, value,
						cur_value == value ? "*" : "");
			}
		} else {
			ret = smu_v11_0_get_dpm_freq_by_index(smu, clk_type, 0, &freq_values[0]);
			if (ret)
				return size;
			ret = smu_v11_0_get_dpm_freq_by_index(smu, clk_type, count - 1, &freq_values[2]);
			if (ret)
				return size;

			freq_values[1] = cur_value;
			mark_index = cur_value == freq_values[0] ? 0 :
				     cur_value == freq_values[2] ? 2 : 1;
			if (mark_index != 1)
				freq_values[1] = (freq_values[0] + freq_values[2]) / 2;

			for (i = 0; i < 3; i++) {
				size += sprintf(buf + size, "%d: %uMhz %s\n", i, freq_values[i],
						i == mark_index ? "*" : "");
			}

		}
		break;
	case SMU_PCIE:
		gen_speed = (RREG32_PCIE(smnPCIE_LC_SPEED_CNTL) &
			     PSWUSP0_PCIE_LC_SPEED_CNTL__LC_CURRENT_DATA_RATE_MASK)
			>> PSWUSP0_PCIE_LC_SPEED_CNTL__LC_CURRENT_DATA_RATE__SHIFT;
		lane_width = (RREG32_PCIE(smnPCIE_LC_LINK_WIDTH_CNTL) &
			      PCIE_LC_LINK_WIDTH_CNTL__LC_LINK_WIDTH_RD_MASK)
			>> PCIE_LC_LINK_WIDTH_CNTL__LC_LINK_WIDTH_RD__SHIFT;
		for (i = 0; i < NUM_LINK_LEVELS; i++)
			size += sprintf(buf + size, "%d: %s %s %dMhz %s\n", i,
					(dpm_context->dpm_tables.pcie_table.pcie_gen[i] == 0) ? "2.5GT/s," :
					(dpm_context->dpm_tables.pcie_table.pcie_gen[i] == 1) ? "5.0GT/s," :
					(dpm_context->dpm_tables.pcie_table.pcie_gen[i] == 2) ? "8.0GT/s," :
					(dpm_context->dpm_tables.pcie_table.pcie_gen[i] == 3) ? "16.0GT/s," : "",
					(dpm_context->dpm_tables.pcie_table.pcie_lane[i] == 1) ? "x1" :
					(dpm_context->dpm_tables.pcie_table.pcie_lane[i] == 2) ? "x2" :
					(dpm_context->dpm_tables.pcie_table.pcie_lane[i] == 3) ? "x4" :
					(dpm_context->dpm_tables.pcie_table.pcie_lane[i] == 4) ? "x8" :
					(dpm_context->dpm_tables.pcie_table.pcie_lane[i] == 5) ? "x12" :
					(dpm_context->dpm_tables.pcie_table.pcie_lane[i] == 6) ? "x16" : "",
					pptable->LclkFreq[i],
					(gen_speed == dpm_context->dpm_tables.pcie_table.pcie_gen[i]) &&
					(lane_width == dpm_context->dpm_tables.pcie_table.pcie_lane[i]) ?
					"*" : "");
		break;
	case SMU_OD_SCLK:
		if (!smu->od_enabled || !od_table || !od_settings)
			break;
		if (!navi10_od_feature_is_supported(od_settings, SMU_11_0_ODCAP_GFXCLK_LIMITS))
			break;
		size += sprintf(buf + size, "OD_SCLK:\n");
		size += sprintf(buf + size, "0: %uMhz\n1: %uMhz\n", od_table->GfxclkFmin, od_table->GfxclkFmax);
		break;
	case SMU_OD_MCLK:
		if (!smu->od_enabled || !od_table || !od_settings)
			break;
		if (!navi10_od_feature_is_supported(od_settings, SMU_11_0_ODCAP_UCLK_MAX))
			break;
		size += sprintf(buf + size, "OD_MCLK:\n");
		size += sprintf(buf + size, "1: %uMHz\n", od_table->UclkFmax);
		break;
	case SMU_OD_VDDC_CURVE:
		if (!smu->od_enabled || !od_table || !od_settings)
			break;
		if (!navi10_od_feature_is_supported(od_settings, SMU_11_0_ODCAP_GFXCLK_CURVE))
			break;
		size += sprintf(buf + size, "OD_VDDC_CURVE:\n");
		for (i = 0; i < 3; i++) {
			switch (i) {
			case 0:
				curve_settings = &od_table->GfxclkFreq1;
				break;
			case 1:
				curve_settings = &od_table->GfxclkFreq2;
				break;
			case 2:
				curve_settings = &od_table->GfxclkFreq3;
				break;
			default:
				break;
			}
			size += sprintf(buf + size, "%d: %uMHz %umV\n", i, curve_settings[0], curve_settings[1] / NAVI10_VOLTAGE_SCALE);
		}
		break;
	case SMU_OD_RANGE:
		if (!smu->od_enabled || !od_table || !od_settings)
			break;
		size = sprintf(buf, "%s:\n", "OD_RANGE");

		if (navi10_od_feature_is_supported(od_settings, SMU_11_0_ODCAP_GFXCLK_LIMITS)) {
			navi10_od_setting_get_range(od_settings, SMU_11_0_ODSETTING_GFXCLKFMIN,
						    &min_value, NULL);
			navi10_od_setting_get_range(od_settings, SMU_11_0_ODSETTING_GFXCLKFMAX,
						    NULL, &max_value);
			size += sprintf(buf + size, "SCLK: %7uMhz %10uMhz\n",
					min_value, max_value);
		}

		if (navi10_od_feature_is_supported(od_settings, SMU_11_0_ODCAP_UCLK_MAX)) {
			navi10_od_setting_get_range(od_settings, SMU_11_0_ODSETTING_UCLKFMAX,
						    &min_value, &max_value);
			size += sprintf(buf + size, "MCLK: %7uMhz %10uMhz\n",
					min_value, max_value);
		}

		if (navi10_od_feature_is_supported(od_settings, SMU_11_0_ODCAP_GFXCLK_CURVE)) {
			navi10_od_setting_get_range(od_settings, SMU_11_0_ODSETTING_VDDGFXCURVEFREQ_P1,
						    &min_value, &max_value);
			size += sprintf(buf + size, "VDDC_CURVE_SCLK[0]: %7uMhz %10uMhz\n",
					min_value, max_value);
			navi10_od_setting_get_range(od_settings, SMU_11_0_ODSETTING_VDDGFXCURVEVOLTAGE_P1,
						    &min_value, &max_value);
			size += sprintf(buf + size, "VDDC_CURVE_VOLT[0]: %7dmV %11dmV\n",
					min_value, max_value);
			navi10_od_setting_get_range(od_settings, SMU_11_0_ODSETTING_VDDGFXCURVEFREQ_P2,
						    &min_value, &max_value);
			size += sprintf(buf + size, "VDDC_CURVE_SCLK[1]: %7uMhz %10uMhz\n",
					min_value, max_value);
			navi10_od_setting_get_range(od_settings, SMU_11_0_ODSETTING_VDDGFXCURVEVOLTAGE_P2,
						    &min_value, &max_value);
			size += sprintf(buf + size, "VDDC_CURVE_VOLT[1]: %7dmV %11dmV\n",
					min_value, max_value);
			navi10_od_setting_get_range(od_settings, SMU_11_0_ODSETTING_VDDGFXCURVEFREQ_P3,
						    &min_value, &max_value);
			size += sprintf(buf + size, "VDDC_CURVE_SCLK[2]: %7uMhz %10uMhz\n",
					min_value, max_value);
			navi10_od_setting_get_range(od_settings, SMU_11_0_ODSETTING_VDDGFXCURVEVOLTAGE_P3,
						    &min_value, &max_value);
			size += sprintf(buf + size, "VDDC_CURVE_VOLT[2]: %7dmV %11dmV\n",
					min_value, max_value);
		}

		break;
	default:
		break;
	}

	return size;
}

static int navi10_force_clk_levels(struct smu_context *smu,
				   enum smu_clk_type clk_type, uint32_t mask)
{

	int ret = 0, size = 0;
	uint32_t soft_min_level = 0, soft_max_level = 0, min_freq = 0, max_freq = 0;

	soft_min_level = mask ? (ffs(mask) - 1) : 0;
	soft_max_level = mask ? (fls(mask) - 1) : 0;

	switch (clk_type) {
	case SMU_GFXCLK:
	case SMU_SCLK:
	case SMU_SOCCLK:
	case SMU_MCLK:
	case SMU_UCLK:
	case SMU_DCEFCLK:
	case SMU_FCLK:
		/* There is only 2 levels for fine grained DPM */
		if (navi10_is_support_fine_grained_dpm(smu, clk_type)) {
			soft_max_level = (soft_max_level >= 1 ? 1 : 0);
			soft_min_level = (soft_min_level >= 1 ? 1 : 0);
		}

		ret = smu_v11_0_get_dpm_freq_by_index(smu, clk_type, soft_min_level, &min_freq);
		if (ret)
			return size;

		ret = smu_v11_0_get_dpm_freq_by_index(smu, clk_type, soft_max_level, &max_freq);
		if (ret)
			return size;

		ret = smu_v11_0_set_soft_freq_limited_range(smu, clk_type, min_freq, max_freq);
		if (ret)
			return size;
		break;
	default:
		break;
	}

	return size;
}

static int navi10_populate_umd_state_clk(struct smu_context *smu)
{
	struct smu_11_0_dpm_context *dpm_context =
				smu->smu_dpm.dpm_context;
	struct smu_11_0_dpm_table *gfx_table =
				&dpm_context->dpm_tables.gfx_table;
	struct smu_11_0_dpm_table *mem_table =
				&dpm_context->dpm_tables.uclk_table;
	struct smu_11_0_dpm_table *soc_table =
				&dpm_context->dpm_tables.soc_table;
	struct smu_umd_pstate_table *pstate_table =
				&smu->pstate_table;
	struct amdgpu_device *adev = smu->adev;
	uint32_t sclk_freq;

	pstate_table->gfxclk_pstate.min = gfx_table->min;
	switch (adev->asic_type) {
	case CHIP_NAVI10:
		switch (adev->pdev->revision) {
		case 0xf0: /* XTX */
		case 0xc0:
			sclk_freq = NAVI10_PEAK_SCLK_XTX;
			break;
		case 0xf1: /* XT */
		case 0xc1:
			sclk_freq = NAVI10_PEAK_SCLK_XT;
			break;
		default: /* XL */
			sclk_freq = NAVI10_PEAK_SCLK_XL;
			break;
		}
		break;
	case CHIP_NAVI14:
		switch (adev->pdev->revision) {
		case 0xc7: /* XT */
		case 0xf4:
			sclk_freq = NAVI14_UMD_PSTATE_PEAK_XT_GFXCLK;
			break;
		case 0xc1: /* XTM */
		case 0xf2:
			sclk_freq = NAVI14_UMD_PSTATE_PEAK_XTM_GFXCLK;
			break;
		case 0xc3: /* XLM */
		case 0xf3:
			sclk_freq = NAVI14_UMD_PSTATE_PEAK_XLM_GFXCLK;
			break;
		case 0xc5: /* XTX */
		case 0xf6:
			sclk_freq = NAVI14_UMD_PSTATE_PEAK_XLM_GFXCLK;
			break;
		default: /* XL */
			sclk_freq = NAVI14_UMD_PSTATE_PEAK_XL_GFXCLK;
			break;
		}
		break;
	case CHIP_NAVI12:
		sclk_freq = NAVI12_UMD_PSTATE_PEAK_GFXCLK;
		break;
	default:
		sclk_freq = gfx_table->dpm_levels[gfx_table->count - 1].value;
		break;
	}
	pstate_table->gfxclk_pstate.peak = sclk_freq;

	pstate_table->uclk_pstate.min = mem_table->min;
	pstate_table->uclk_pstate.peak = mem_table->max;

	pstate_table->socclk_pstate.min = soc_table->min;
	pstate_table->socclk_pstate.peak = soc_table->max;

	if (gfx_table->max > NAVI10_UMD_PSTATE_PROFILING_GFXCLK &&
	    mem_table->max > NAVI10_UMD_PSTATE_PROFILING_MEMCLK &&
	    soc_table->max > NAVI10_UMD_PSTATE_PROFILING_SOCCLK) {
		pstate_table->gfxclk_pstate.standard =
			NAVI10_UMD_PSTATE_PROFILING_GFXCLK;
		pstate_table->uclk_pstate.standard =
			NAVI10_UMD_PSTATE_PROFILING_MEMCLK;
		pstate_table->socclk_pstate.standard =
			NAVI10_UMD_PSTATE_PROFILING_SOCCLK;
	} else {
		pstate_table->gfxclk_pstate.standard =
			pstate_table->gfxclk_pstate.min;
		pstate_table->uclk_pstate.standard =
			pstate_table->uclk_pstate.min;
		pstate_table->socclk_pstate.standard =
			pstate_table->socclk_pstate.min;
	}

	return 0;
}

static int navi10_get_clock_by_type_with_latency(struct smu_context *smu,
						 enum smu_clk_type clk_type,
						 struct pp_clock_levels_with_latency *clocks)
{
	int ret = 0, i = 0;
	uint32_t level_count = 0, freq = 0;

	switch (clk_type) {
	case SMU_GFXCLK:
	case SMU_DCEFCLK:
	case SMU_SOCCLK:
	case SMU_MCLK:
	case SMU_UCLK:
		ret = smu_v11_0_get_dpm_level_count(smu, clk_type, &level_count);
		if (ret)
			return ret;

		level_count = min(level_count, (uint32_t)MAX_NUM_CLOCKS);
		clocks->num_levels = level_count;

		for (i = 0; i < level_count; i++) {
			ret = smu_v11_0_get_dpm_freq_by_index(smu, clk_type, i, &freq);
			if (ret)
				return ret;

			clocks->data[i].clocks_in_khz = freq * 1000;
			clocks->data[i].latency_in_us = 0;
		}
		break;
	default:
		break;
	}

	return ret;
}

static int navi10_pre_display_config_changed(struct smu_context *smu)
{
	int ret = 0;
	uint32_t max_freq = 0;

	ret = smu_cmn_send_smc_msg_with_param(smu, SMU_MSG_NumOfDisplays, 0, NULL);
	if (ret)
		return ret;

	if (smu_cmn_feature_is_enabled(smu, SMU_FEATURE_DPM_UCLK_BIT)) {
		ret = smu_v11_0_get_dpm_ultimate_freq(smu, SMU_UCLK, NULL, &max_freq);
		if (ret)
			return ret;
		ret = smu_v11_0_set_hard_freq_limited_range(smu, SMU_UCLK, 0, max_freq);
		if (ret)
			return ret;
	}

	return ret;
}

static int navi10_display_config_changed(struct smu_context *smu)
{
	int ret = 0;

	if ((smu->watermarks_bitmap & WATERMARKS_EXIST) &&
	    smu_cmn_feature_is_supported(smu, SMU_FEATURE_DPM_DCEFCLK_BIT) &&
	    smu_cmn_feature_is_supported(smu, SMU_FEATURE_DPM_SOCCLK_BIT)) {
		ret = smu_cmn_send_smc_msg_with_param(smu, SMU_MSG_NumOfDisplays,
						  smu->display_config->num_display,
						  NULL);
		if (ret)
			return ret;
	}

	return ret;
}

static int navi10_get_gpu_power(struct smu_context *smu, uint32_t *value)
{
	if (!value)
		return -EINVAL;

	return navi10_get_smu_metrics_data(smu,
					   METRICS_AVERAGE_SOCKETPOWER,
					   value);
}

static int navi10_get_current_activity_percent(struct smu_context *smu,
					       enum amd_pp_sensors sensor,
					       uint32_t *value)
{
	int ret = 0;

	if (!value)
		return -EINVAL;

	switch (sensor) {
	case AMDGPU_PP_SENSOR_GPU_LOAD:
		ret = navi10_get_smu_metrics_data(smu,
						  METRICS_AVERAGE_GFXACTIVITY,
						  value);
		break;
	case AMDGPU_PP_SENSOR_MEM_LOAD:
		ret = navi10_get_smu_metrics_data(smu,
						  METRICS_AVERAGE_MEMACTIVITY,
						  value);
		break;
	default:
		dev_err(smu->adev->dev, "Invalid sensor for retrieving clock activity\n");
		return -EINVAL;
	}

	return ret;
}

static bool navi10_is_dpm_running(struct smu_context *smu)
{
	int ret = 0;
	uint32_t feature_mask[2];
	unsigned long feature_enabled;
	ret = smu_cmn_get_enabled_mask(smu, feature_mask, 2);
	feature_enabled = (unsigned long)((uint64_t)feature_mask[0] |
			   ((uint64_t)feature_mask[1] << 32));
	return !!(feature_enabled & SMC_DPM_FEATURE);
}

static int navi10_get_fan_speed_rpm(struct smu_context *smu,
				    uint32_t *speed)
{
	if (!speed)
		return -EINVAL;

	return navi10_get_smu_metrics_data(smu,
					   METRICS_CURR_FANSPEED,
					   speed);
}

static int navi10_get_fan_speed_percent(struct smu_context *smu,
					uint32_t *speed)
{
	int ret = 0;
	uint32_t percent = 0;
	uint32_t current_rpm;
	PPTable_t *pptable = smu->smu_table.driver_pptable;

	ret = navi10_get_fan_speed_rpm(smu, &current_rpm);
	if (ret)
		return ret;

	percent = current_rpm * 100 / pptable->FanMaximumRpm;
	*speed = percent > 100 ? 100 : percent;

	return ret;
}

static int navi10_get_power_profile_mode(struct smu_context *smu, char *buf)
{
	DpmActivityMonitorCoeffInt_t activity_monitor;
	uint32_t i, size = 0;
	int16_t workload_type = 0;
	static const char *profile_name[] = {
					"BOOTUP_DEFAULT",
					"3D_FULL_SCREEN",
					"POWER_SAVING",
					"VIDEO",
					"VR",
					"COMPUTE",
					"CUSTOM"};
	static const char *title[] = {
			"PROFILE_INDEX(NAME)",
			"CLOCK_TYPE(NAME)",
			"FPS",
			"MinFreqType",
			"MinActiveFreqType",
			"MinActiveFreq",
			"BoosterFreqType",
			"BoosterFreq",
			"PD_Data_limit_c",
			"PD_Data_error_coeff",
			"PD_Data_error_rate_coeff"};
	int result = 0;

	if (!buf)
		return -EINVAL;

	size += sprintf(buf + size, "%16s %s %s %s %s %s %s %s %s %s %s\n",
			title[0], title[1], title[2], title[3], title[4], title[5],
			title[6], title[7], title[8], title[9], title[10]);

	for (i = 0; i <= PP_SMC_POWER_PROFILE_CUSTOM; i++) {
		/* conv PP_SMC_POWER_PROFILE* to WORKLOAD_PPLIB_*_BIT */
		workload_type = smu_cmn_to_asic_specific_index(smu,
							       CMN2ASIC_MAPPING_WORKLOAD,
							       i);
		if (workload_type < 0)
			return -EINVAL;

		result = smu_cmn_update_table(smu,
					  SMU_TABLE_ACTIVITY_MONITOR_COEFF, workload_type,
					  (void *)(&activity_monitor), false);
		if (result) {
			dev_err(smu->adev->dev, "[%s] Failed to get activity monitor!", __func__);
			return result;
		}

		size += sprintf(buf + size, "%2d %14s%s:\n",
			i, profile_name[i], (i == smu->power_profile_mode) ? "*" : " ");

		size += sprintf(buf + size, "%19s %d(%13s) %7d %7d %7d %7d %7d %7d %7d %7d %7d\n",
			" ",
			0,
			"GFXCLK",
			activity_monitor.Gfx_FPS,
			activity_monitor.Gfx_MinFreqStep,
			activity_monitor.Gfx_MinActiveFreqType,
			activity_monitor.Gfx_MinActiveFreq,
			activity_monitor.Gfx_BoosterFreqType,
			activity_monitor.Gfx_BoosterFreq,
			activity_monitor.Gfx_PD_Data_limit_c,
			activity_monitor.Gfx_PD_Data_error_coeff,
			activity_monitor.Gfx_PD_Data_error_rate_coeff);

		size += sprintf(buf + size, "%19s %d(%13s) %7d %7d %7d %7d %7d %7d %7d %7d %7d\n",
			" ",
			1,
			"SOCCLK",
			activity_monitor.Soc_FPS,
			activity_monitor.Soc_MinFreqStep,
			activity_monitor.Soc_MinActiveFreqType,
			activity_monitor.Soc_MinActiveFreq,
			activity_monitor.Soc_BoosterFreqType,
			activity_monitor.Soc_BoosterFreq,
			activity_monitor.Soc_PD_Data_limit_c,
			activity_monitor.Soc_PD_Data_error_coeff,
			activity_monitor.Soc_PD_Data_error_rate_coeff);

		size += sprintf(buf + size, "%19s %d(%13s) %7d %7d %7d %7d %7d %7d %7d %7d %7d\n",
			" ",
			2,
			"MEMLK",
			activity_monitor.Mem_FPS,
			activity_monitor.Mem_MinFreqStep,
			activity_monitor.Mem_MinActiveFreqType,
			activity_monitor.Mem_MinActiveFreq,
			activity_monitor.Mem_BoosterFreqType,
			activity_monitor.Mem_BoosterFreq,
			activity_monitor.Mem_PD_Data_limit_c,
			activity_monitor.Mem_PD_Data_error_coeff,
			activity_monitor.Mem_PD_Data_error_rate_coeff);
	}

	return size;
}

static int navi10_set_power_profile_mode(struct smu_context *smu, long *input, uint32_t size)
{
	DpmActivityMonitorCoeffInt_t activity_monitor;
	int workload_type, ret = 0;

	smu->power_profile_mode = input[size];

	if (smu->power_profile_mode > PP_SMC_POWER_PROFILE_CUSTOM) {
		dev_err(smu->adev->dev, "Invalid power profile mode %d\n", smu->power_profile_mode);
		return -EINVAL;
	}

	if (smu->power_profile_mode == PP_SMC_POWER_PROFILE_CUSTOM) {

		ret = smu_cmn_update_table(smu,
				       SMU_TABLE_ACTIVITY_MONITOR_COEFF, WORKLOAD_PPLIB_CUSTOM_BIT,
				       (void *)(&activity_monitor), false);
		if (ret) {
			dev_err(smu->adev->dev, "[%s] Failed to get activity monitor!", __func__);
			return ret;
		}

		switch (input[0]) {
		case 0: /* Gfxclk */
			activity_monitor.Gfx_FPS = input[1];
			activity_monitor.Gfx_MinFreqStep = input[2];
			activity_monitor.Gfx_MinActiveFreqType = input[3];
			activity_monitor.Gfx_MinActiveFreq = input[4];
			activity_monitor.Gfx_BoosterFreqType = input[5];
			activity_monitor.Gfx_BoosterFreq = input[6];
			activity_monitor.Gfx_PD_Data_limit_c = input[7];
			activity_monitor.Gfx_PD_Data_error_coeff = input[8];
			activity_monitor.Gfx_PD_Data_error_rate_coeff = input[9];
			break;
		case 1: /* Socclk */
			activity_monitor.Soc_FPS = input[1];
			activity_monitor.Soc_MinFreqStep = input[2];
			activity_monitor.Soc_MinActiveFreqType = input[3];
			activity_monitor.Soc_MinActiveFreq = input[4];
			activity_monitor.Soc_BoosterFreqType = input[5];
			activity_monitor.Soc_BoosterFreq = input[6];
			activity_monitor.Soc_PD_Data_limit_c = input[7];
			activity_monitor.Soc_PD_Data_error_coeff = input[8];
			activity_monitor.Soc_PD_Data_error_rate_coeff = input[9];
			break;
		case 2: /* Memlk */
			activity_monitor.Mem_FPS = input[1];
			activity_monitor.Mem_MinFreqStep = input[2];
			activity_monitor.Mem_MinActiveFreqType = input[3];
			activity_monitor.Mem_MinActiveFreq = input[4];
			activity_monitor.Mem_BoosterFreqType = input[5];
			activity_monitor.Mem_BoosterFreq = input[6];
			activity_monitor.Mem_PD_Data_limit_c = input[7];
			activity_monitor.Mem_PD_Data_error_coeff = input[8];
			activity_monitor.Mem_PD_Data_error_rate_coeff = input[9];
			break;
		}

		ret = smu_cmn_update_table(smu,
				       SMU_TABLE_ACTIVITY_MONITOR_COEFF, WORKLOAD_PPLIB_CUSTOM_BIT,
				       (void *)(&activity_monitor), true);
		if (ret) {
			dev_err(smu->adev->dev, "[%s] Failed to set activity monitor!", __func__);
			return ret;
		}
	}

	/* conv PP_SMC_POWER_PROFILE* to WORKLOAD_PPLIB_*_BIT */
	workload_type = smu_cmn_to_asic_specific_index(smu,
						       CMN2ASIC_MAPPING_WORKLOAD,
						       smu->power_profile_mode);
	if (workload_type < 0)
		return -EINVAL;
	smu_cmn_send_smc_msg_with_param(smu, SMU_MSG_SetWorkloadMask,
				    1 << workload_type, NULL);

	return ret;
}

static int navi10_notify_smc_display_config(struct smu_context *smu)
{
	struct smu_clocks min_clocks = {0};
	struct pp_display_clock_request clock_req;
	int ret = 0;

	min_clocks.dcef_clock = smu->display_config->min_dcef_set_clk;
	min_clocks.dcef_clock_in_sr = smu->display_config->min_dcef_deep_sleep_set_clk;
	min_clocks.memory_clock = smu->display_config->min_mem_set_clock;

	if (smu_cmn_feature_is_supported(smu, SMU_FEATURE_DPM_DCEFCLK_BIT)) {
		clock_req.clock_type = amd_pp_dcef_clock;
		clock_req.clock_freq_in_khz = min_clocks.dcef_clock * 10;

		ret = smu_v11_0_display_clock_voltage_request(smu, &clock_req);
		if (!ret) {
			if (smu_cmn_feature_is_supported(smu, SMU_FEATURE_DS_DCEFCLK_BIT)) {
				ret = smu_cmn_send_smc_msg_with_param(smu,
								  SMU_MSG_SetMinDeepSleepDcefclk,
								  min_clocks.dcef_clock_in_sr/100,
								  NULL);
				if (ret) {
					dev_err(smu->adev->dev, "Attempt to set divider for DCEFCLK Failed!");
					return ret;
				}
			}
		} else {
			dev_info(smu->adev->dev, "Attempt to set Hard Min for DCEFCLK Failed!");
		}
	}

	if (smu_cmn_feature_is_enabled(smu, SMU_FEATURE_DPM_UCLK_BIT)) {
		ret = smu_v11_0_set_hard_freq_limited_range(smu, SMU_UCLK, min_clocks.memory_clock/100, 0);
		if (ret) {
			dev_err(smu->adev->dev, "[%s] Set hard min uclk failed!", __func__);
			return ret;
		}
	}

	return 0;
}

static int navi10_set_watermarks_table(struct smu_context *smu,
				       struct dm_pp_wm_sets_with_clock_ranges_soc15 *clock_ranges)
{
	Watermarks_t *table = smu->smu_table.watermarks_table;
	int ret = 0;
	int i;

	if (clock_ranges) {
		if (clock_ranges->num_wm_dmif_sets > 4 ||
		    clock_ranges->num_wm_mcif_sets > 4)
			return -EINVAL;

		for (i = 0; i < clock_ranges->num_wm_dmif_sets; i++) {
			table->WatermarkRow[1][i].MinClock =
				cpu_to_le16((uint16_t)
				(clock_ranges->wm_dmif_clocks_ranges[i].wm_min_dcfclk_clk_in_khz /
				1000));
			table->WatermarkRow[1][i].MaxClock =
				cpu_to_le16((uint16_t)
				(clock_ranges->wm_dmif_clocks_ranges[i].wm_max_dcfclk_clk_in_khz /
				1000));
			table->WatermarkRow[1][i].MinUclk =
				cpu_to_le16((uint16_t)
				(clock_ranges->wm_dmif_clocks_ranges[i].wm_min_mem_clk_in_khz /
				1000));
			table->WatermarkRow[1][i].MaxUclk =
				cpu_to_le16((uint16_t)
				(clock_ranges->wm_dmif_clocks_ranges[i].wm_max_mem_clk_in_khz /
				1000));
			table->WatermarkRow[1][i].WmSetting = (uint8_t)
					clock_ranges->wm_dmif_clocks_ranges[i].wm_set_id;
		}

		for (i = 0; i < clock_ranges->num_wm_mcif_sets; i++) {
			table->WatermarkRow[0][i].MinClock =
				cpu_to_le16((uint16_t)
				(clock_ranges->wm_mcif_clocks_ranges[i].wm_min_socclk_clk_in_khz /
				1000));
			table->WatermarkRow[0][i].MaxClock =
				cpu_to_le16((uint16_t)
				(clock_ranges->wm_mcif_clocks_ranges[i].wm_max_socclk_clk_in_khz /
				1000));
			table->WatermarkRow[0][i].MinUclk =
				cpu_to_le16((uint16_t)
				(clock_ranges->wm_mcif_clocks_ranges[i].wm_min_mem_clk_in_khz /
				1000));
			table->WatermarkRow[0][i].MaxUclk =
				cpu_to_le16((uint16_t)
				(clock_ranges->wm_mcif_clocks_ranges[i].wm_max_mem_clk_in_khz /
				1000));
			table->WatermarkRow[0][i].WmSetting = (uint8_t)
					clock_ranges->wm_mcif_clocks_ranges[i].wm_set_id;
		}

		smu->watermarks_bitmap |= WATERMARKS_EXIST;
	}

	/* pass data to smu controller */
	if ((smu->watermarks_bitmap & WATERMARKS_EXIST) &&
	     !(smu->watermarks_bitmap & WATERMARKS_LOADED)) {
		ret = smu_cmn_write_watermarks_table(smu);
		if (ret) {
			dev_err(smu->adev->dev, "Failed to update WMTABLE!");
			return ret;
		}
		smu->watermarks_bitmap |= WATERMARKS_LOADED;
	}

	return 0;
}

static int navi10_thermal_get_temperature(struct smu_context *smu,
					     enum amd_pp_sensors sensor,
					     uint32_t *value)
{
	int ret = 0;

	if (!value)
		return -EINVAL;

	switch (sensor) {
	case AMDGPU_PP_SENSOR_HOTSPOT_TEMP:
		ret = navi10_get_smu_metrics_data(smu,
						  METRICS_TEMPERATURE_HOTSPOT,
						  value);
		break;
	case AMDGPU_PP_SENSOR_EDGE_TEMP:
		ret = navi10_get_smu_metrics_data(smu,
						  METRICS_TEMPERATURE_EDGE,
						  value);
		break;
	case AMDGPU_PP_SENSOR_MEM_TEMP:
		ret = navi10_get_smu_metrics_data(smu,
						  METRICS_TEMPERATURE_MEM,
						  value);
		break;
	default:
		dev_err(smu->adev->dev, "Invalid sensor for retrieving temp\n");
		return -EINVAL;
	}

	return ret;
}

static int navi10_read_sensor(struct smu_context *smu,
				 enum amd_pp_sensors sensor,
				 void *data, uint32_t *size)
{
	int ret = 0;
	struct smu_table_context *table_context = &smu->smu_table;
	PPTable_t *pptable = table_context->driver_pptable;

	if(!data || !size)
		return -EINVAL;

	mutex_lock(&smu->sensor_lock);
	switch (sensor) {
	case AMDGPU_PP_SENSOR_MAX_FAN_RPM:
		*(uint32_t *)data = pptable->FanMaximumRpm;
		*size = 4;
		break;
	case AMDGPU_PP_SENSOR_MEM_LOAD:
	case AMDGPU_PP_SENSOR_GPU_LOAD:
		ret = navi10_get_current_activity_percent(smu, sensor, (uint32_t *)data);
		*size = 4;
		break;
	case AMDGPU_PP_SENSOR_GPU_POWER:
		ret = navi10_get_gpu_power(smu, (uint32_t *)data);
		*size = 4;
		break;
	case AMDGPU_PP_SENSOR_HOTSPOT_TEMP:
	case AMDGPU_PP_SENSOR_EDGE_TEMP:
	case AMDGPU_PP_SENSOR_MEM_TEMP:
		ret = navi10_thermal_get_temperature(smu, sensor, (uint32_t *)data);
		*size = 4;
		break;
	case AMDGPU_PP_SENSOR_GFX_MCLK:
		ret = navi10_get_current_clk_freq_by_table(smu, SMU_UCLK, (uint32_t *)data);
		*(uint32_t *)data *= 100;
		*size = 4;
		break;
	case AMDGPU_PP_SENSOR_GFX_SCLK:
		ret = navi10_get_current_clk_freq_by_table(smu, SMU_GFXCLK, (uint32_t *)data);
		*(uint32_t *)data *= 100;
		*size = 4;
		break;
	case AMDGPU_PP_SENSOR_VDDGFX:
		ret = smu_v11_0_get_gfx_vdd(smu, (uint32_t *)data);
		*size = 4;
		break;
	default:
		ret = -EOPNOTSUPP;
		break;
	}
	mutex_unlock(&smu->sensor_lock);

	return ret;
}

static int navi10_get_uclk_dpm_states(struct smu_context *smu, uint32_t *clocks_in_khz, uint32_t *num_states)
{
	uint32_t num_discrete_levels = 0;
	uint16_t *dpm_levels = NULL;
	uint16_t i = 0;
	struct smu_table_context *table_context = &smu->smu_table;
	PPTable_t *driver_ppt = NULL;

	if (!clocks_in_khz || !num_states || !table_context->driver_pptable)
		return -EINVAL;

	driver_ppt = table_context->driver_pptable;
	num_discrete_levels = driver_ppt->DpmDescriptor[PPCLK_UCLK].NumDiscreteLevels;
	dpm_levels = driver_ppt->FreqTableUclk;

	if (num_discrete_levels == 0 || dpm_levels == NULL)
		return -EINVAL;

	*num_states = num_discrete_levels;
	for (i = 0; i < num_discrete_levels; i++) {
		/* convert to khz */
		*clocks_in_khz = (*dpm_levels) * 1000;
		clocks_in_khz++;
		dpm_levels++;
	}

	return 0;
}

static int navi10_get_thermal_temperature_range(struct smu_context *smu,
						struct smu_temperature_range *range)
{
	struct smu_table_context *table_context = &smu->smu_table;
	struct smu_11_0_powerplay_table *powerplay_table =
				table_context->power_play_table;
	PPTable_t *pptable = smu->smu_table.driver_pptable;

	if (!range)
		return -EINVAL;

	memcpy(range, &smu11_thermal_policy[0], sizeof(struct smu_temperature_range));

	range->max = pptable->TedgeLimit *
<<<<<<< HEAD
		SMU_TEMPERATURE_UNITS_PER_CENTIGRADES;
	range->edge_emergency_max = (pptable->TedgeLimit + CTF_OFFSET_EDGE) *
		SMU_TEMPERATURE_UNITS_PER_CENTIGRADES;
	range->hotspot_crit_max = pptable->ThotspotLimit *
		SMU_TEMPERATURE_UNITS_PER_CENTIGRADES;
	range->hotspot_emergency_max = (pptable->ThotspotLimit + CTF_OFFSET_HOTSPOT) *
		SMU_TEMPERATURE_UNITS_PER_CENTIGRADES;
=======
		SMU_TEMPERATURE_UNITS_PER_CENTIGRADES;
	range->edge_emergency_max = (pptable->TedgeLimit + CTF_OFFSET_EDGE) *
		SMU_TEMPERATURE_UNITS_PER_CENTIGRADES;
	range->hotspot_crit_max = pptable->ThotspotLimit *
		SMU_TEMPERATURE_UNITS_PER_CENTIGRADES;
	range->hotspot_emergency_max = (pptable->ThotspotLimit + CTF_OFFSET_HOTSPOT) *
		SMU_TEMPERATURE_UNITS_PER_CENTIGRADES;
>>>>>>> 380485a9
	range->mem_crit_max = pptable->TmemLimit *
		SMU_TEMPERATURE_UNITS_PER_CENTIGRADES;
	range->mem_emergency_max = (pptable->TmemLimit + CTF_OFFSET_MEM)*
		SMU_TEMPERATURE_UNITS_PER_CENTIGRADES;
	range->software_shutdown_temp = powerplay_table->software_shutdown_temp;

	return 0;
}

static int navi10_display_disable_memory_clock_switch(struct smu_context *smu,
						bool disable_memory_clock_switch)
{
	int ret = 0;
	struct smu_11_0_max_sustainable_clocks *max_sustainable_clocks =
		(struct smu_11_0_max_sustainable_clocks *)
			smu->smu_table.max_sustainable_clocks;
	uint32_t min_memory_clock = smu->hard_min_uclk_req_from_dal;
	uint32_t max_memory_clock = max_sustainable_clocks->uclock;

	if(smu->disable_uclk_switch == disable_memory_clock_switch)
		return 0;

	if(disable_memory_clock_switch)
		ret = smu_v11_0_set_hard_freq_limited_range(smu, SMU_UCLK, max_memory_clock, 0);
	else
		ret = smu_v11_0_set_hard_freq_limited_range(smu, SMU_UCLK, min_memory_clock, 0);

	if(!ret)
		smu->disable_uclk_switch = disable_memory_clock_switch;

	return ret;
}

static int navi10_get_power_limit(struct smu_context *smu)
{
	struct smu_11_0_powerplay_table *powerplay_table =
		(struct smu_11_0_powerplay_table *)smu->smu_table.power_play_table;
	struct smu_11_0_overdrive_table *od_settings = smu->od_settings;
	PPTable_t *pptable = smu->smu_table.driver_pptable;
	uint32_t power_limit, od_percent;

	if (smu_v11_0_get_current_power_limit(smu, &power_limit)) {
		/* the last hope to figure out the ppt limit */
		if (!pptable) {
			dev_err(smu->adev->dev, "Cannot get PPT limit due to pptable missing!");
			return -EINVAL;
		}
		power_limit =
			pptable->SocketPowerLimitAc[PPT_THROTTLER_PPT0];
	}
	smu->current_power_limit = power_limit;

	if (smu->od_enabled &&
	    navi10_od_feature_is_supported(od_settings, SMU_11_0_ODCAP_POWER_LIMIT)) {
		od_percent = le32_to_cpu(powerplay_table->overdrive_table.max[SMU_11_0_ODSETTING_POWERPERCENTAGE]);

		dev_dbg(smu->adev->dev, "ODSETTING_POWERPERCENTAGE: %d (default: %d)\n", od_percent, power_limit);

		power_limit *= (100 + od_percent);
		power_limit /= 100;
	}
	smu->max_power_limit = power_limit;

	return 0;
}

static int navi10_update_pcie_parameters(struct smu_context *smu,
				     uint32_t pcie_gen_cap,
				     uint32_t pcie_width_cap)
{
	struct smu_11_0_dpm_context *dpm_context = smu->smu_dpm.dpm_context;
	PPTable_t *pptable = smu->smu_table.driver_pptable;
	uint32_t smu_pcie_arg;
	int ret, i;

	/* lclk dpm table setup */
	for (i = 0; i < MAX_PCIE_CONF; i++) {
		dpm_context->dpm_tables.pcie_table.pcie_gen[i] = pptable->PcieGenSpeed[i];
		dpm_context->dpm_tables.pcie_table.pcie_lane[i] = pptable->PcieLaneCount[i];
	}

	for (i = 0; i < NUM_LINK_LEVELS; i++) {
		smu_pcie_arg = (i << 16) |
			((pptable->PcieGenSpeed[i] <= pcie_gen_cap) ? (pptable->PcieGenSpeed[i] << 8) :
				(pcie_gen_cap << 8)) | ((pptable->PcieLaneCount[i] <= pcie_width_cap) ?
					pptable->PcieLaneCount[i] : pcie_width_cap);
		ret = smu_cmn_send_smc_msg_with_param(smu,
					  SMU_MSG_OverridePcieParameters,
					  smu_pcie_arg,
					  NULL);

		if (ret)
			return ret;

		if (pptable->PcieGenSpeed[i] > pcie_gen_cap)
			dpm_context->dpm_tables.pcie_table.pcie_gen[i] = pcie_gen_cap;
		if (pptable->PcieLaneCount[i] > pcie_width_cap)
			dpm_context->dpm_tables.pcie_table.pcie_lane[i] = pcie_width_cap;
	}

	return 0;
}

static inline void navi10_dump_od_table(struct smu_context *smu,
					OverDriveTable_t *od_table)
{
	dev_dbg(smu->adev->dev, "OD: Gfxclk: (%d, %d)\n", od_table->GfxclkFmin, od_table->GfxclkFmax);
	dev_dbg(smu->adev->dev, "OD: Gfx1: (%d, %d)\n", od_table->GfxclkFreq1, od_table->GfxclkVolt1);
	dev_dbg(smu->adev->dev, "OD: Gfx2: (%d, %d)\n", od_table->GfxclkFreq2, od_table->GfxclkVolt2);
	dev_dbg(smu->adev->dev, "OD: Gfx3: (%d, %d)\n", od_table->GfxclkFreq3, od_table->GfxclkVolt3);
	dev_dbg(smu->adev->dev, "OD: UclkFmax: %d\n", od_table->UclkFmax);
	dev_dbg(smu->adev->dev, "OD: OverDrivePct: %d\n", od_table->OverDrivePct);
}

static int navi10_od_setting_check_range(struct smu_context *smu,
					 struct smu_11_0_overdrive_table *od_table,
					 enum SMU_11_0_ODSETTING_ID setting,
					 uint32_t value)
{
	if (value < od_table->min[setting]) {
		dev_warn(smu->adev->dev, "OD setting (%d, %d) is less than the minimum allowed (%d)\n", setting, value, od_table->min[setting]);
		return -EINVAL;
	}
	if (value > od_table->max[setting]) {
		dev_warn(smu->adev->dev, "OD setting (%d, %d) is greater than the maximum allowed (%d)\n", setting, value, od_table->max[setting]);
		return -EINVAL;
	}
	return 0;
}

static int navi10_overdrive_get_gfx_clk_base_voltage(struct smu_context *smu,
						     uint16_t *voltage,
						     uint32_t freq)
{
	uint32_t param = (freq & 0xFFFF) | (PPCLK_GFXCLK << 16);
	uint32_t value = 0;
	int ret;

	ret = smu_cmn_send_smc_msg_with_param(smu,
					  SMU_MSG_GetVoltageByDpm,
					  param,
					  &value);
	if (ret) {
		dev_err(smu->adev->dev, "[GetBaseVoltage] failed to get GFXCLK AVFS voltage from SMU!");
		return ret;
	}

	*voltage = (uint16_t)value;

	return 0;
}

static bool navi10_is_baco_supported(struct smu_context *smu)
{
	struct amdgpu_device *adev = smu->adev;
	uint32_t val;

	if (amdgpu_sriov_vf(adev) || (!smu_v11_0_baco_is_support(smu)))
		return false;

	val = RREG32_SOC15(NBIO, 0, mmRCC_BIF_STRAP0);
	return (val & RCC_BIF_STRAP0__STRAP_PX_CAPABLE_MASK) ? true : false;
}

static int navi10_set_default_od_settings(struct smu_context *smu)
{
	OverDriveTable_t *od_table =
		(OverDriveTable_t *)smu->smu_table.overdrive_table;
	OverDriveTable_t *boot_od_table =
		(OverDriveTable_t *)smu->smu_table.boot_overdrive_table;
	int ret = 0;

	ret = smu_cmn_update_table(smu, SMU_TABLE_OVERDRIVE, 0, (void *)od_table, false);
	if (ret) {
		dev_err(smu->adev->dev, "Failed to get overdrive table!\n");
		return ret;
	}

	if (!od_table->GfxclkVolt1) {
		ret = navi10_overdrive_get_gfx_clk_base_voltage(smu,
								&od_table->GfxclkVolt1,
								od_table->GfxclkFreq1);
		if (ret)
			return ret;
	}

	if (!od_table->GfxclkVolt2) {
		ret = navi10_overdrive_get_gfx_clk_base_voltage(smu,
								&od_table->GfxclkVolt2,
								od_table->GfxclkFreq2);
		if (ret)
			return ret;
	}

	if (!od_table->GfxclkVolt3) {
		ret = navi10_overdrive_get_gfx_clk_base_voltage(smu,
								&od_table->GfxclkVolt3,
								od_table->GfxclkFreq3);
		if (ret)
			return ret;
	}

	memcpy(boot_od_table, od_table, sizeof(OverDriveTable_t));

	navi10_dump_od_table(smu, od_table);

	return 0;
}

static int navi10_od_edit_dpm_table(struct smu_context *smu, enum PP_OD_DPM_TABLE_COMMAND type, long input[], uint32_t size) {
	int i;
	int ret = 0;
	struct smu_table_context *table_context = &smu->smu_table;
	OverDriveTable_t *od_table;
	struct smu_11_0_overdrive_table *od_settings;
	enum SMU_11_0_ODSETTING_ID freq_setting, voltage_setting;
	uint16_t *freq_ptr, *voltage_ptr;
	od_table = (OverDriveTable_t *)table_context->overdrive_table;

	if (!smu->od_enabled) {
		dev_warn(smu->adev->dev, "OverDrive is not enabled!\n");
		return -EINVAL;
	}

	if (!smu->od_settings) {
		dev_err(smu->adev->dev, "OD board limits are not set!\n");
		return -ENOENT;
	}

	od_settings = smu->od_settings;

	switch (type) {
	case PP_OD_EDIT_SCLK_VDDC_TABLE:
		if (!navi10_od_feature_is_supported(od_settings, SMU_11_0_ODCAP_GFXCLK_LIMITS)) {
			dev_warn(smu->adev->dev, "GFXCLK_LIMITS not supported!\n");
			return -ENOTSUPP;
		}
		if (!table_context->overdrive_table) {
			dev_err(smu->adev->dev, "Overdrive is not initialized\n");
			return -EINVAL;
		}
		for (i = 0; i < size; i += 2) {
			if (i + 2 > size) {
				dev_info(smu->adev->dev, "invalid number of input parameters %d\n", size);
				return -EINVAL;
			}
			switch (input[i]) {
			case 0:
				freq_setting = SMU_11_0_ODSETTING_GFXCLKFMIN;
				freq_ptr = &od_table->GfxclkFmin;
				if (input[i + 1] > od_table->GfxclkFmax) {
					dev_info(smu->adev->dev, "GfxclkFmin (%ld) must be <= GfxclkFmax (%u)!\n",
						input[i + 1],
						od_table->GfxclkFmin);
					return -EINVAL;
				}
				break;
			case 1:
				freq_setting = SMU_11_0_ODSETTING_GFXCLKFMAX;
				freq_ptr = &od_table->GfxclkFmax;
				if (input[i + 1] < od_table->GfxclkFmin) {
					dev_info(smu->adev->dev, "GfxclkFmax (%ld) must be >= GfxclkFmin (%u)!\n",
						input[i + 1],
						od_table->GfxclkFmax);
					return -EINVAL;
				}
				break;
			default:
				dev_info(smu->adev->dev, "Invalid SCLK_VDDC_TABLE index: %ld\n", input[i]);
				dev_info(smu->adev->dev, "Supported indices: [0:min,1:max]\n");
				return -EINVAL;
			}
			ret = navi10_od_setting_check_range(smu, od_settings, freq_setting, input[i + 1]);
			if (ret)
				return ret;
			*freq_ptr = input[i + 1];
		}
		break;
	case PP_OD_EDIT_MCLK_VDDC_TABLE:
		if (!navi10_od_feature_is_supported(od_settings, SMU_11_0_ODCAP_UCLK_MAX)) {
			dev_warn(smu->adev->dev, "UCLK_MAX not supported!\n");
			return -ENOTSUPP;
		}
		if (size < 2) {
			dev_info(smu->adev->dev, "invalid number of parameters: %d\n", size);
			return -EINVAL;
		}
		if (input[0] != 1) {
			dev_info(smu->adev->dev, "Invalid MCLK_VDDC_TABLE index: %ld\n", input[0]);
			dev_info(smu->adev->dev, "Supported indices: [1:max]\n");
			return -EINVAL;
		}
		ret = navi10_od_setting_check_range(smu, od_settings, SMU_11_0_ODSETTING_UCLKFMAX, input[1]);
		if (ret)
			return ret;
		od_table->UclkFmax = input[1];
		break;
	case PP_OD_RESTORE_DEFAULT_TABLE:
		if (!(table_context->overdrive_table && table_context->boot_overdrive_table)) {
			dev_err(smu->adev->dev, "Overdrive table was not initialized!\n");
			return -EINVAL;
		}
		memcpy(table_context->overdrive_table, table_context->boot_overdrive_table, sizeof(OverDriveTable_t));
		break;
	case PP_OD_COMMIT_DPM_TABLE:
		navi10_dump_od_table(smu, od_table);
		ret = smu_cmn_update_table(smu, SMU_TABLE_OVERDRIVE, 0, (void *)od_table, true);
		if (ret) {
			dev_err(smu->adev->dev, "Failed to import overdrive table!\n");
			return ret;
		}
		break;
	case PP_OD_EDIT_VDDC_CURVE:
		if (!navi10_od_feature_is_supported(od_settings, SMU_11_0_ODCAP_GFXCLK_CURVE)) {
			dev_warn(smu->adev->dev, "GFXCLK_CURVE not supported!\n");
			return -ENOTSUPP;
		}
		if (size < 3) {
			dev_info(smu->adev->dev, "invalid number of parameters: %d\n", size);
			return -EINVAL;
		}
		if (!od_table) {
			dev_info(smu->adev->dev, "Overdrive is not initialized\n");
			return -EINVAL;
		}

		switch (input[0]) {
		case 0:
			freq_setting = SMU_11_0_ODSETTING_VDDGFXCURVEFREQ_P1;
			voltage_setting = SMU_11_0_ODSETTING_VDDGFXCURVEVOLTAGE_P1;
			freq_ptr = &od_table->GfxclkFreq1;
			voltage_ptr = &od_table->GfxclkVolt1;
			break;
		case 1:
			freq_setting = SMU_11_0_ODSETTING_VDDGFXCURVEFREQ_P2;
			voltage_setting = SMU_11_0_ODSETTING_VDDGFXCURVEVOLTAGE_P2;
			freq_ptr = &od_table->GfxclkFreq2;
			voltage_ptr = &od_table->GfxclkVolt2;
			break;
		case 2:
			freq_setting = SMU_11_0_ODSETTING_VDDGFXCURVEFREQ_P3;
			voltage_setting = SMU_11_0_ODSETTING_VDDGFXCURVEVOLTAGE_P3;
			freq_ptr = &od_table->GfxclkFreq3;
			voltage_ptr = &od_table->GfxclkVolt3;
			break;
		default:
			dev_info(smu->adev->dev, "Invalid VDDC_CURVE index: %ld\n", input[0]);
			dev_info(smu->adev->dev, "Supported indices: [0, 1, 2]\n");
			return -EINVAL;
		}
		ret = navi10_od_setting_check_range(smu, od_settings, freq_setting, input[1]);
		if (ret)
			return ret;
		// Allow setting zero to disable the OverDrive VDDC curve
		if (input[2] != 0) {
			ret = navi10_od_setting_check_range(smu, od_settings, voltage_setting, input[2]);
			if (ret)
				return ret;
			*freq_ptr = input[1];
			*voltage_ptr = ((uint16_t)input[2]) * NAVI10_VOLTAGE_SCALE;
			dev_dbg(smu->adev->dev, "OD: set curve %ld: (%d, %d)\n", input[0], *freq_ptr, *voltage_ptr);
		} else {
			// If setting 0, disable all voltage curve settings
			od_table->GfxclkVolt1 = 0;
			od_table->GfxclkVolt2 = 0;
			od_table->GfxclkVolt3 = 0;
		}
		navi10_dump_od_table(smu, od_table);
		break;
	default:
		return -ENOSYS;
	}
	return ret;
}

static int navi10_run_btc(struct smu_context *smu)
{
	int ret = 0;

	ret = smu_cmn_send_smc_msg(smu, SMU_MSG_RunBtc, NULL);
	if (ret)
		dev_err(smu->adev->dev, "RunBtc failed!\n");

	return ret;
}

static int navi10_dummy_pstate_control(struct smu_context *smu, bool enable)
{
	int result = 0;

	if (!enable)
		result = smu_cmn_send_smc_msg(smu, SMU_MSG_DAL_DISABLE_DUMMY_PSTATE_CHANGE, NULL);
	else
		result = smu_cmn_send_smc_msg(smu, SMU_MSG_DAL_ENABLE_DUMMY_PSTATE_CHANGE, NULL);

	return result;
}

static inline bool navi10_need_umc_cdr_12gbps_workaround(struct amdgpu_device *adev)
{
	if (adev->asic_type != CHIP_NAVI10)
		return false;

	if (adev->pdev->device == 0x731f &&
	    (adev->pdev->revision == 0xc2 ||
	     adev->pdev->revision == 0xc3 ||
	     adev->pdev->revision == 0xca ||
	     adev->pdev->revision == 0xcb))
		return true;
	else
		return false;
}

static int navi10_disable_umc_cdr_12gbps_workaround(struct smu_context *smu)
{
	uint32_t uclk_count, uclk_min, uclk_max;
	uint32_t smu_version;
	int ret = 0;

	if (!navi10_need_umc_cdr_12gbps_workaround(smu->adev))
		return 0;

	ret = smu_cmn_get_smc_version(smu, NULL, &smu_version);
	if (ret)
		return ret;

	/* This workaround is available only for 42.50 or later SMC firmwares */
	if (smu_version < 0x2A3200)
		return 0;

	ret = smu_v11_0_get_dpm_level_count(smu, SMU_UCLK, &uclk_count);
	if (ret)
		return ret;

	ret = smu_v11_0_get_dpm_freq_by_index(smu, SMU_UCLK, (uint16_t)0, &uclk_min);
	if (ret)
		return ret;

	ret = smu_v11_0_get_dpm_freq_by_index(smu, SMU_UCLK, (uint16_t)(uclk_count - 1), &uclk_max);
	if (ret)
		return ret;

	/* Force UCLK out of the highest DPM */
	ret = smu_v11_0_set_hard_freq_limited_range(smu, SMU_UCLK, 0, uclk_min);
	if (ret)
		return ret;

	/* Revert the UCLK Hardmax */
	ret = smu_v11_0_set_hard_freq_limited_range(smu, SMU_UCLK, 0, uclk_max);
	if (ret)
		return ret;

	/*
	 * In this case, SMU already disabled dummy pstate during enablement
	 * of UCLK DPM, we have to re-enabled it.
	 * */
	return navi10_dummy_pstate_control(smu, true);
}

static void navi10_fill_i2c_req(SwI2cRequest_t  *req, bool write,
				  uint8_t address, uint32_t numbytes,
				  uint8_t *data)
{
	int i;

	BUG_ON(numbytes > MAX_SW_I2C_COMMANDS);

	req->I2CcontrollerPort = 0;
	req->I2CSpeed = 2;
	req->SlaveAddress = address;
	req->NumCmds = numbytes;

	for (i = 0; i < numbytes; i++) {
		SwI2cCmd_t *cmd =  &req->SwI2cCmds[i];

		/* First 2 bytes are always write for lower 2b EEPROM address */
		if (i < 2)
			cmd->Cmd = 1;
		else
			cmd->Cmd = write;


		/* Add RESTART for read  after address filled */
		cmd->CmdConfig |= (i == 2 && !write) ? CMDCONFIG_RESTART_MASK : 0;

		/* Add STOP in the end */
		cmd->CmdConfig |= (i == (numbytes - 1)) ? CMDCONFIG_STOP_MASK : 0;

		/* Fill with data regardless if read or write to simplify code */
		cmd->RegisterAddr = data[i];
	}
}

static int navi10_i2c_read_data(struct i2c_adapter *control,
					       uint8_t address,
					       uint8_t *data,
					       uint32_t numbytes)
{
	uint32_t  i, ret = 0;
	SwI2cRequest_t req;
	struct amdgpu_device *adev = to_amdgpu_device(control);
	struct smu_table_context *smu_table = &adev->smu.smu_table;
	struct smu_table *table = &smu_table->driver_table;

	memset(&req, 0, sizeof(req));
	navi10_fill_i2c_req(&req, false, address, numbytes, data);

	mutex_lock(&adev->smu.mutex);
	/* Now read data starting with that address */
	ret = smu_cmn_update_table(&adev->smu, SMU_TABLE_I2C_COMMANDS, 0, &req,
				   true);
	mutex_unlock(&adev->smu.mutex);

	if (!ret) {
		SwI2cRequest_t *res = (SwI2cRequest_t *)table->cpu_addr;

		/* Assume SMU  fills res.SwI2cCmds[i].Data with read bytes */
		for (i = 0; i < numbytes; i++)
			data[i] = res->SwI2cCmds[i].Data;

		dev_dbg(adev->dev, "navi10_i2c_read_data, address = %x, bytes = %d, data :",
				  (uint16_t)address, numbytes);

		print_hex_dump(KERN_DEBUG, "data: ", DUMP_PREFIX_NONE,
			       8, 1, data, numbytes, false);
	} else
		dev_err(adev->dev, "navi10_i2c_read_data - error occurred :%x", ret);

	return ret;
}

static int navi10_i2c_write_data(struct i2c_adapter *control,
						uint8_t address,
						uint8_t *data,
						uint32_t numbytes)
{
	uint32_t ret;
	SwI2cRequest_t req;
	struct amdgpu_device *adev = to_amdgpu_device(control);

	memset(&req, 0, sizeof(req));
	navi10_fill_i2c_req(&req, true, address, numbytes, data);

	mutex_lock(&adev->smu.mutex);
	ret = smu_cmn_update_table(&adev->smu, SMU_TABLE_I2C_COMMANDS, 0, &req, true);
	mutex_unlock(&adev->smu.mutex);

	if (!ret) {
		dev_dbg(adev->dev, "navi10_i2c_write(), address = %x, bytes = %d , data: ",
					 (uint16_t)address, numbytes);

		print_hex_dump(KERN_DEBUG, "data: ", DUMP_PREFIX_NONE,
			       8, 1, data, numbytes, false);
		/*
		 * According to EEPROM spec there is a MAX of 10 ms required for
		 * EEPROM to flush internal RX buffer after STOP was issued at the
		 * end of write transaction. During this time the EEPROM will not be
		 * responsive to any more commands - so wait a bit more.
		 */
		msleep(10);

	} else
		dev_err(adev->dev, "navi10_i2c_write- error occurred :%x", ret);

	return ret;
}

static int navi10_i2c_xfer(struct i2c_adapter *i2c_adap,
			      struct i2c_msg *msgs, int num)
{
	uint32_t  i, j, ret, data_size, data_chunk_size, next_eeprom_addr = 0;
	uint8_t *data_ptr, data_chunk[MAX_SW_I2C_COMMANDS] = { 0 };

	for (i = 0; i < num; i++) {
		/*
		 * SMU interface allows at most MAX_SW_I2C_COMMANDS bytes of data at
		 * once and hence the data needs to be spliced into chunks and sent each
		 * chunk separately
		 */
		data_size = msgs[i].len - 2;
		data_chunk_size = MAX_SW_I2C_COMMANDS - 2;
		next_eeprom_addr = (msgs[i].buf[0] << 8 & 0xff00) | (msgs[i].buf[1] & 0xff);
		data_ptr = msgs[i].buf + 2;

		for (j = 0; j < data_size / data_chunk_size; j++) {
			/* Insert the EEPROM dest addess, bits 0-15 */
			data_chunk[0] = ((next_eeprom_addr >> 8) & 0xff);
			data_chunk[1] = (next_eeprom_addr & 0xff);

			if (msgs[i].flags & I2C_M_RD) {
				ret = navi10_i2c_read_data(i2c_adap,
							     (uint8_t)msgs[i].addr,
							     data_chunk, MAX_SW_I2C_COMMANDS);

				memcpy(data_ptr, data_chunk + 2, data_chunk_size);
			} else {

				memcpy(data_chunk + 2, data_ptr, data_chunk_size);

				ret = navi10_i2c_write_data(i2c_adap,
							      (uint8_t)msgs[i].addr,
							      data_chunk, MAX_SW_I2C_COMMANDS);
			}

			if (ret) {
				num = -EIO;
				goto fail;
			}

			next_eeprom_addr += data_chunk_size;
			data_ptr += data_chunk_size;
		}

		if (data_size % data_chunk_size) {
			data_chunk[0] = ((next_eeprom_addr >> 8) & 0xff);
			data_chunk[1] = (next_eeprom_addr & 0xff);

			if (msgs[i].flags & I2C_M_RD) {
				ret = navi10_i2c_read_data(i2c_adap,
							     (uint8_t)msgs[i].addr,
							     data_chunk, (data_size % data_chunk_size) + 2);

				memcpy(data_ptr, data_chunk + 2, data_size % data_chunk_size);
			} else {
				memcpy(data_chunk + 2, data_ptr, data_size % data_chunk_size);

				ret = navi10_i2c_write_data(i2c_adap,
							      (uint8_t)msgs[i].addr,
							      data_chunk, (data_size % data_chunk_size) + 2);
			}

			if (ret) {
				num = -EIO;
				goto fail;
			}
		}
	}

fail:
	return num;
}

static u32 navi10_i2c_func(struct i2c_adapter *adap)
{
	return I2C_FUNC_I2C | I2C_FUNC_SMBUS_EMUL;
}


static const struct i2c_algorithm navi10_i2c_algo = {
	.master_xfer = navi10_i2c_xfer,
	.functionality = navi10_i2c_func,
};

<<<<<<< HEAD
static bool navi10_i2c_adapter_is_added(struct i2c_adapter *control)
{
	struct amdgpu_device *adev = to_amdgpu_device(control);

	return control->dev.parent == &adev->pdev->dev;
}

=======
>>>>>>> 380485a9
static int navi10_i2c_control_init(struct smu_context *smu, struct i2c_adapter *control)
{
	struct amdgpu_device *adev = to_amdgpu_device(control);
	int res;

<<<<<<< HEAD
	/* smu_i2c_eeprom_init may be called twice in sriov */
	if (navi10_i2c_adapter_is_added(control))
		return 0;

=======
>>>>>>> 380485a9
	control->owner = THIS_MODULE;
	control->class = I2C_CLASS_SPD;
	control->dev.parent = &adev->pdev->dev;
	control->algo = &navi10_i2c_algo;
	snprintf(control->name, sizeof(control->name), "AMDGPU SMU");

	res = i2c_add_adapter(control);
	if (res)
		DRM_ERROR("Failed to register hw i2c, err: %d\n", res);

	return res;
}

static void navi10_i2c_control_fini(struct smu_context *smu, struct i2c_adapter *control)
{
<<<<<<< HEAD
	if (!navi10_i2c_adapter_is_added(control))
		return;

=======
>>>>>>> 380485a9
	i2c_del_adapter(control);
}


static const struct pptable_funcs navi10_ppt_funcs = {
	.get_allowed_feature_mask = navi10_get_allowed_feature_mask,
	.set_default_dpm_table = navi10_set_default_dpm_table,
	.dpm_set_vcn_enable = navi10_dpm_set_vcn_enable,
	.dpm_set_jpeg_enable = navi10_dpm_set_jpeg_enable,
	.i2c_init = navi10_i2c_control_init,
	.i2c_fini = navi10_i2c_control_fini,
	.print_clk_levels = navi10_print_clk_levels,
	.force_clk_levels = navi10_force_clk_levels,
	.populate_umd_state_clk = navi10_populate_umd_state_clk,
	.get_clock_by_type_with_latency = navi10_get_clock_by_type_with_latency,
	.pre_display_config_changed = navi10_pre_display_config_changed,
	.display_config_changed = navi10_display_config_changed,
	.notify_smc_display_config = navi10_notify_smc_display_config,
	.is_dpm_running = navi10_is_dpm_running,
	.get_fan_speed_percent = navi10_get_fan_speed_percent,
	.get_fan_speed_rpm = navi10_get_fan_speed_rpm,
	.get_power_profile_mode = navi10_get_power_profile_mode,
	.set_power_profile_mode = navi10_set_power_profile_mode,
	.set_watermarks_table = navi10_set_watermarks_table,
	.read_sensor = navi10_read_sensor,
	.get_uclk_dpm_states = navi10_get_uclk_dpm_states,
	.set_performance_level = smu_v11_0_set_performance_level,
	.get_thermal_temperature_range = navi10_get_thermal_temperature_range,
	.display_disable_memory_clock_switch = navi10_display_disable_memory_clock_switch,
	.get_power_limit = navi10_get_power_limit,
	.update_pcie_parameters = navi10_update_pcie_parameters,
	.init_microcode = smu_v11_0_init_microcode,
	.load_microcode = smu_v11_0_load_microcode,
	.fini_microcode = smu_v11_0_fini_microcode,
	.init_smc_tables = navi10_init_smc_tables,
	.fini_smc_tables = smu_v11_0_fini_smc_tables,
	.init_power = smu_v11_0_init_power,
	.fini_power = smu_v11_0_fini_power,
	.check_fw_status = smu_v11_0_check_fw_status,
	.setup_pptable = navi10_setup_pptable,
	.get_vbios_bootup_values = smu_v11_0_get_vbios_bootup_values,
	.check_fw_version = smu_v11_0_check_fw_version,
	.write_pptable = smu_cmn_write_pptable,
	.set_driver_table_location = smu_v11_0_set_driver_table_location,
	.set_tool_table_location = smu_v11_0_set_tool_table_location,
	.notify_memory_pool_location = smu_v11_0_notify_memory_pool_location,
	.system_features_control = smu_v11_0_system_features_control,
	.send_smc_msg_with_param = smu_cmn_send_smc_msg_with_param,
	.send_smc_msg = smu_cmn_send_smc_msg,
	.init_display_count = smu_v11_0_init_display_count,
	.set_allowed_mask = smu_v11_0_set_allowed_mask,
	.get_enabled_mask = smu_cmn_get_enabled_mask,
	.feature_is_enabled = smu_cmn_feature_is_enabled,
	.disable_all_features_with_exception = smu_cmn_disable_all_features_with_exception,
	.notify_display_change = smu_v11_0_notify_display_change,
	.set_power_limit = smu_v11_0_set_power_limit,
	.init_max_sustainable_clocks = smu_v11_0_init_max_sustainable_clocks,
	.enable_thermal_alert = smu_v11_0_enable_thermal_alert,
	.disable_thermal_alert = smu_v11_0_disable_thermal_alert,
	.set_min_dcef_deep_sleep = smu_v11_0_set_min_deep_sleep_dcefclk,
	.display_clock_voltage_request = smu_v11_0_display_clock_voltage_request,
	.get_fan_control_mode = smu_v11_0_get_fan_control_mode,
	.set_fan_control_mode = smu_v11_0_set_fan_control_mode,
	.set_fan_speed_percent = smu_v11_0_set_fan_speed_percent,
	.set_fan_speed_rpm = smu_v11_0_set_fan_speed_rpm,
	.set_xgmi_pstate = smu_v11_0_set_xgmi_pstate,
	.gfx_off_control = smu_v11_0_gfx_off_control,
	.register_irq_handler = smu_v11_0_register_irq_handler,
	.set_azalia_d3_pme = smu_v11_0_set_azalia_d3_pme,
	.get_max_sustainable_clocks_by_dc = smu_v11_0_get_max_sustainable_clocks_by_dc,
	.baco_is_support= navi10_is_baco_supported,
	.baco_get_state = smu_v11_0_baco_get_state,
	.baco_set_state = smu_v11_0_baco_set_state,
	.baco_enter = smu_v11_0_baco_enter,
	.baco_exit = smu_v11_0_baco_exit,
	.get_dpm_ultimate_freq = smu_v11_0_get_dpm_ultimate_freq,
	.set_soft_freq_limited_range = smu_v11_0_set_soft_freq_limited_range,
	.set_default_od_settings = navi10_set_default_od_settings,
	.od_edit_dpm_table = navi10_od_edit_dpm_table,
	.run_btc = navi10_run_btc,
	.disable_umc_cdr_12gbps_workaround = navi10_disable_umc_cdr_12gbps_workaround,
	.set_power_source = smu_v11_0_set_power_source,
	.get_pp_feature_mask = smu_cmn_get_pp_feature_mask,
	.set_pp_feature_mask = smu_cmn_set_pp_feature_mask,
};

void navi10_set_ppt_funcs(struct smu_context *smu)
{
	smu->ppt_funcs = &navi10_ppt_funcs;
	smu->message_map = navi10_message_map;
	smu->clock_map = navi10_clk_map;
	smu->feature_map = navi10_feature_mask_map;
	smu->table_map = navi10_table_map;
	smu->pwr_src_map = navi10_pwr_src_map;
	smu->workload_map = navi10_workload_map;
}<|MERGE_RESOLUTION|>--- conflicted
+++ resolved
@@ -1789,7 +1789,6 @@
 	memcpy(range, &smu11_thermal_policy[0], sizeof(struct smu_temperature_range));
 
 	range->max = pptable->TedgeLimit *
-<<<<<<< HEAD
 		SMU_TEMPERATURE_UNITS_PER_CENTIGRADES;
 	range->edge_emergency_max = (pptable->TedgeLimit + CTF_OFFSET_EDGE) *
 		SMU_TEMPERATURE_UNITS_PER_CENTIGRADES;
@@ -1797,15 +1796,6 @@
 		SMU_TEMPERATURE_UNITS_PER_CENTIGRADES;
 	range->hotspot_emergency_max = (pptable->ThotspotLimit + CTF_OFFSET_HOTSPOT) *
 		SMU_TEMPERATURE_UNITS_PER_CENTIGRADES;
-=======
-		SMU_TEMPERATURE_UNITS_PER_CENTIGRADES;
-	range->edge_emergency_max = (pptable->TedgeLimit + CTF_OFFSET_EDGE) *
-		SMU_TEMPERATURE_UNITS_PER_CENTIGRADES;
-	range->hotspot_crit_max = pptable->ThotspotLimit *
-		SMU_TEMPERATURE_UNITS_PER_CENTIGRADES;
-	range->hotspot_emergency_max = (pptable->ThotspotLimit + CTF_OFFSET_HOTSPOT) *
-		SMU_TEMPERATURE_UNITS_PER_CENTIGRADES;
->>>>>>> 380485a9
 	range->mem_crit_max = pptable->TmemLimit *
 		SMU_TEMPERATURE_UNITS_PER_CENTIGRADES;
 	range->mem_emergency_max = (pptable->TmemLimit + CTF_OFFSET_MEM)*
@@ -2459,28 +2449,11 @@
 	.functionality = navi10_i2c_func,
 };
 
-<<<<<<< HEAD
-static bool navi10_i2c_adapter_is_added(struct i2c_adapter *control)
-{
-	struct amdgpu_device *adev = to_amdgpu_device(control);
-
-	return control->dev.parent == &adev->pdev->dev;
-}
-
-=======
->>>>>>> 380485a9
 static int navi10_i2c_control_init(struct smu_context *smu, struct i2c_adapter *control)
 {
 	struct amdgpu_device *adev = to_amdgpu_device(control);
 	int res;
 
-<<<<<<< HEAD
-	/* smu_i2c_eeprom_init may be called twice in sriov */
-	if (navi10_i2c_adapter_is_added(control))
-		return 0;
-
-=======
->>>>>>> 380485a9
 	control->owner = THIS_MODULE;
 	control->class = I2C_CLASS_SPD;
 	control->dev.parent = &adev->pdev->dev;
@@ -2496,12 +2469,6 @@
 
 static void navi10_i2c_control_fini(struct smu_context *smu, struct i2c_adapter *control)
 {
-<<<<<<< HEAD
-	if (!navi10_i2c_adapter_is_added(control))
-		return;
-
-=======
->>>>>>> 380485a9
 	i2c_del_adapter(control);
 }
 
