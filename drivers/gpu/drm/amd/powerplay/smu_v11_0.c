--- conflicted
+++ resolved
@@ -1029,10 +1029,7 @@
 	case CHIP_NAVI14:
 	case CHIP_NAVI12:
 	case CHIP_SIENNA_CICHLID:
-<<<<<<< HEAD
-=======
 	case CHIP_NAVY_FLOUNDER:
->>>>>>> 380485a9
 		if (!(adev->pm.pp_feature & PP_GFXOFF_MASK))
 			return 0;
 		if (enable)
