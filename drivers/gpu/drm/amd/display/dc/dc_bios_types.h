--- conflicted
+++ resolved
@@ -133,12 +133,9 @@
 	uint16_t (*pack_data_tables)(
 		struct dc_bios *dcb,
 		void *dst);
-<<<<<<< HEAD
-=======
 
 	enum bp_result (*get_atom_dc_golden_table)(
 			struct dc_bios *dcb);
->>>>>>> 380485a9
 };
 
 struct bios_registers {
@@ -160,10 +157,7 @@
 	struct dc_firmware_info fw_info;
 	bool fw_info_valid;
 	struct dc_vram_info vram_info;
-<<<<<<< HEAD
-=======
 	struct dc_golden_table golden_table;
->>>>>>> 380485a9
 };
 
 #endif /* DC_BIOS_TYPES_H */