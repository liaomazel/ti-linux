--- conflicted
+++ resolved
@@ -97,11 +97,8 @@
 #if defined(CONFIG_DRM_AMD_DC_DCN3_0)
 #define FIRMWARE_SIENNA_CICHLID_DMUB "amdgpu/sienna_cichlid_dmcub.bin"
 MODULE_FIRMWARE(FIRMWARE_SIENNA_CICHLID_DMUB);
-<<<<<<< HEAD
-=======
 #define FIRMWARE_NAVY_FLOUNDER_DMUB "amdgpu/navy_flounder_dmcub.bin"
 MODULE_FIRMWARE(FIRMWARE_NAVY_FLOUNDER_DMUB);
->>>>>>> 380485a9
 #endif
 
 #define FIRMWARE_RAVEN_DMCU		"amdgpu/raven_dmcu.bin"
@@ -1190,12 +1187,6 @@
 		break;
 #if defined(CONFIG_DRM_AMD_DC_DCN3_0)
 	case CHIP_SIENNA_CICHLID:
-<<<<<<< HEAD
-	case CHIP_NAVY_FLOUNDER:
-		dmub_asic = DMUB_ASIC_DCN30;
-		fw_name_dmub = FIRMWARE_SIENNA_CICHLID_DMUB;
-		break;
-=======
 		dmub_asic = DMUB_ASIC_DCN30;
 		fw_name_dmub = FIRMWARE_SIENNA_CICHLID_DMUB;
 		break;
@@ -1203,7 +1194,6 @@
 		dmub_asic = DMUB_ASIC_DCN30;
 		fw_name_dmub = FIRMWARE_NAVY_FLOUNDER_DMUB;
 		break;
->>>>>>> 380485a9
 #endif
 
 	default:
@@ -8559,8 +8549,6 @@
 	if (ret)
 		goto fail;
 
-<<<<<<< HEAD
-=======
 	/* Check connector changes */
 	for_each_oldnew_connector_in_state(state, connector, old_con_state, new_con_state, i) {
 		struct dm_connector_state *dm_old_con_state = to_dm_connector_state(old_con_state);
@@ -8584,7 +8572,6 @@
 			new_crtc_state->connectors_changed = true;
 	}
 
->>>>>>> 380485a9
 #if defined(CONFIG_DRM_AMD_DC_DCN)
 	if (adev->asic_type >= CHIP_NAVI10) {
 		for_each_oldnew_crtc_in_state(state, crtc, old_crtc_state, new_crtc_state, i) {
@@ -8809,7 +8796,6 @@
 
 		for (i = 0; i < state->num_private_objs; i++) {
 			struct drm_private_obj *obj = state->private_objs[i].ptr;
-<<<<<<< HEAD
 
 			if (obj->funcs == adev->dm.atomic_obj.funcs) {
 				int j = state->num_private_objs-1;
@@ -8817,15 +8803,6 @@
 				dm_atomic_destroy_state(obj,
 						state->private_objs[i].state);
 
-=======
-
-			if (obj->funcs == adev->dm.atomic_obj.funcs) {
-				int j = state->num_private_objs-1;
-
-				dm_atomic_destroy_state(obj,
-						state->private_objs[i].state);
-
->>>>>>> 380485a9
 				/* If i is not at the end of the array then the
 				 * last element needs to be moved to where i was
 				 * before the array can safely be truncated.
@@ -8833,21 +8810,12 @@
 				if (i != j)
 					state->private_objs[i] =
 						state->private_objs[j];
-<<<<<<< HEAD
 
 				state->private_objs[j].ptr = NULL;
 				state->private_objs[j].state = NULL;
 				state->private_objs[j].old_state = NULL;
 				state->private_objs[j].new_state = NULL;
 
-=======
-
-				state->private_objs[j].ptr = NULL;
-				state->private_objs[j].state = NULL;
-				state->private_objs[j].old_state = NULL;
-				state->private_objs[j].new_state = NULL;
-
->>>>>>> 380485a9
 				state->num_private_objs = j;
 				break;
 			}
