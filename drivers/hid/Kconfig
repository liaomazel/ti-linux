# SPDX-License-Identifier: GPL-2.0-only
#
# HID driver configuration
#
menu "HID support"
     depends on INPUT

config HID
	tristate "HID bus support"
	depends on INPUT
	default y
	help
	  A human interface device (HID) is a type of computer device that
	  interacts directly with and takes input from humans. The term "HID"
	  most commonly used to refer to the USB-HID specification, but other
	  devices (such as, but not strictly limited to, Bluetooth) are
	  designed using HID specification (this involves certain keyboards,
	  mice, tablets, etc). This option adds the HID bus to the kernel,
	  together with generic HID layer code. The HID devices are added and
	  removed from the HID bus by the transport-layer drivers, such as
	  usbhid (USB_HID) and hidp (BT_HIDP).

	  For docs and specs, see https://www.usb.org/developers/hidpage/

	  If unsure, say Y.

if HID

config HID_BATTERY_STRENGTH
	bool "Battery level reporting for HID devices"
	depends on HID
	select POWER_SUPPLY
	default n
	help
	This option adds support of reporting battery strength (for HID devices
	that support this feature) through power_supply class so that userspace
	tools, such as upower, can display it.

config HIDRAW
	bool "/dev/hidraw raw HID device support"
	depends on HID
	help
	Say Y here if you want to support HID devices (from the USB
	specification standpoint) that aren't strictly user interface
	devices, like monitor controls and Uninterruptible Power Supplies.

	This module supports these devices separately using a separate
	event interface on /dev/hidraw.

	There is also a /dev/hiddev configuration option in the USB HID
	configuration menu. In comparison to hiddev, this device does not process
	the hid events at all (no parsing, no lookups). This lets applications
	to work on raw hid events when they want to, and avoid using transport-specific
	userspace libhid/libusb libraries.

	If unsure, say Y.

config UHID
	tristate "User-space I/O driver support for HID subsystem"
	depends on HID
	default n
	help
	Say Y here if you want to provide HID I/O Drivers from user-space.
	This allows to write I/O drivers in user-space and feed the data from
	the device into the kernel. The kernel parses the HID reports, loads the
	corresponding HID Device Driver or provides input devices on top of your
	user-space device.

	This driver cannot be used to parse HID-reports in user-space and write
	special HID-drivers. You should use hidraw for that.
	Instead, this driver allows to write the transport-layer driver in
	user-space like USB-HID and Bluetooth-HID do in kernel-space.

	If unsure, say N.

	To compile this driver as a module, choose M here: the
	module will be called uhid.

config HID_GENERIC
	tristate "Generic HID driver"
	depends on HID
	default HID
	help
	Support for generic devices on the HID bus. This includes most
	keyboards and mice, joysticks, tablets and digitizers.

	To compile this driver as a module, choose M here: the module
	will be called hid-generic.

	If unsure, say Y.

menu "Special HID drivers"
	depends on HID

config HID_A4TECH
	tristate "A4 tech mice"
	depends on HID
	default !EXPERT
	help
	Support for A4 tech X5 and WOP-35 / Trust 450L mice.

config HID_ACCUTOUCH
	tristate "Accutouch touch device"
	depends on USB_HID
	help
	  This selects a driver for the Accutouch 2216 touch controller.

	  The driver works around a problem in the reported device capabilities
	  which causes userspace to detect the device as a mouse rather than
          a touchscreen.

	  Say Y here if you have a Accutouch 2216 touch controller.

config HID_ACRUX
	tristate "ACRUX game controller support"
	depends on HID
	help
	Say Y here if you want to enable support for ACRUX game controllers.

config HID_ACRUX_FF
	bool "ACRUX force feedback support"
	depends on HID_ACRUX
	select INPUT_FF_MEMLESS
	help
	Say Y here if you want to enable force feedback support for ACRUX
	game controllers.

config HID_APPLE
	tristate "Apple {i,Power,Mac}Books"
	depends on HID
	default !EXPERT
	help
	Support for some Apple devices which less or more break
	HID specification.

	Say Y here if you want support for keyboards of	Apple iBooks, PowerBooks,
	MacBooks, MacBook Pros and Apple Aluminum.

config HID_APPLEIR
	tristate "Apple infrared receiver"
	depends on (USB_HID)
	help
	Support for Apple infrared remote control. All the Apple computers from
	  2005 onwards include such a port, except the unibody Macbook (2009),
	  and Mac Pros. This receiver is also used in the Apple TV set-top box
	  prior to the 2010 model.

	Say Y here if you want support for Apple infrared remote control.

config HID_ASUS
	tristate "Asus"
	depends on USB_HID
	depends on LEDS_CLASS
	depends on ASUS_WMI || ASUS_WMI=n
	select POWER_SUPPLY
	help
	Support for Asus notebook built-in keyboard and touchpad via i2c, and
	the Asus Republic of Gamers laptop keyboard special keys.

	Supported devices:
	- EeeBook X205TA
	- VivoBook E200HA
	- GL553V series
	- GL753V series

config HID_AUREAL
	tristate "Aureal"
	depends on HID
	help
	Support for Aureal Cy se W-01RN Remote Controller and other Aureal derived remotes.

config HID_BELKIN
	tristate "Belkin Flip KVM and Wireless keyboard"
	depends on HID
	default !EXPERT
	help
	Support for Belkin Flip KVM and Wireless keyboard.

config HID_BETOP_FF
	tristate "Betop Production Inc. force feedback support"
	depends on USB_HID
	select INPUT_FF_MEMLESS
	help
	Say Y here if you want to enable force feedback support for devices by
	BETOP Production Ltd.
	Currently the following devices are known to be supported:
	 - BETOP 2185 PC & BFM MODE

config HID_BIGBEN_FF
	tristate "BigBen Interactive Kids' gamepad support"
	depends on USB_HID
	depends on NEW_LEDS
	depends on LEDS_CLASS
	select INPUT_FF_MEMLESS
	help
	  Support for the "Kid-friendly Wired Controller" PS3OFMINIPAD
	  gamepad made by BigBen Interactive, originally sold as a PS3
	  accessory. This driver fixes input mapping and adds support for
	  force feedback effects and LEDs on the device.

config HID_CHERRY
	tristate "Cherry Cymotion keyboard"
	depends on HID
	default !EXPERT
	help
	Support for Cherry Cymotion keyboard.

config HID_CHICONY
	tristate "Chicony devices"
	depends on HID
	default !EXPERT
	help
	Support for Chicony Tactical pad and special keys on Chicony keyboards.

config HID_CORSAIR
	tristate "Corsair devices"
	depends on HID && USB && LEDS_CLASS
	help
	Support for Corsair devices that are not fully compliant with the
	HID standard.

	Supported devices:
	- Vengeance K90
	- Scimitar PRO RGB

config HID_COUGAR
	tristate "Cougar devices"
	depends on HID
	help
	Support for Cougar devices that are not fully compliant with the
	HID standard.

	Supported devices:
	- Cougar 500k Gaming Keyboard

config HID_MACALLY
	tristate "Macally devices"
	depends on HID
	help
	Support for Macally devices that are not fully compliant with the
	HID standard.

	supported devices:
	- Macally ikey keyboard

config HID_PRODIKEYS
	tristate "Prodikeys PC-MIDI Keyboard support"
	depends on HID && SND
	select SND_RAWMIDI
	help
	Support for Prodikeys PC-MIDI Keyboard device support.
	Say Y here to enable support for this device.
	- Prodikeys PC-MIDI keyboard.
	  The Prodikeys PC-MIDI acts as a USB Audio device, with one MIDI
	  input and one MIDI output. These MIDI jacks appear as
	  a sound "card" in the ALSA sound system.
	  Note: if you say N here, this device will still function as a basic
	  multimedia keyboard, but will lack support for the musical keyboard
	  and some additional multimedia keys.

config HID_CMEDIA
	tristate "CMedia CM6533 HID audio jack controls"
	depends on HID
	help
	Support for CMedia CM6533 HID audio jack controls.

config HID_CP2112
	tristate "Silicon Labs CP2112 HID USB-to-SMBus Bridge support"
	depends on USB_HID && HIDRAW && I2C && GPIOLIB
	select GPIOLIB_IRQCHIP
	help
	Support for Silicon Labs CP2112 HID USB to SMBus Master Bridge.
	This is a HID device driver which registers as an i2c adapter
	and gpiochip to expose these functions of the CP2112. The
	customizable USB descriptor fields are exposed as sysfs attributes.

config HID_CREATIVE_SB0540
	tristate "Creative SB0540 infrared receiver"
	depends on USB_HID
	help
	Support for Creative infrared SB0540-compatible remote controls, such
	as the RM-1500 and RM-1800 remotes.

	Say Y here if you want support for Creative SB0540 infrared receiver.

config HID_CYPRESS
	tristate "Cypress mouse and barcode readers"
	depends on HID
	default !EXPERT
	help
	Support for cypress mouse and barcode readers.

config HID_DRAGONRISE
	tristate "DragonRise Inc. game controller"
	depends on HID
	help
	Say Y here if you have DragonRise Inc. game controllers.
	These might be branded as:
	- Tesun USB-703
	- Media-tech MT1504 "Rogue"
	- DVTech JS19 "Gear"
	- Defender Game Master

config DRAGONRISE_FF
	bool "DragonRise Inc. force feedback"
	depends on HID_DRAGONRISE
	select INPUT_FF_MEMLESS
	help
	Say Y here if you want to enable force feedback support for DragonRise Inc.
	game controllers.

config HID_EMS_FF
	tristate "EMS Production Inc. force feedback support"
	depends on HID
	select INPUT_FF_MEMLESS
	help
	Say Y here if you want to enable force feedback support for devices by
	EMS Production Ltd.
	Currently the following devices are known to be supported:
	 - Trio Linker Plus II

config HID_ELAN
	tristate "ELAN USB Touchpad Support"
	depends on LEDS_CLASS && USB_HID
	help
	Say Y to enable support for the USB ELAN touchpad
	Currently the following devices are known to be supported:
	 - HP Pavilion X2 10-p0XX.

config HID_ELECOM
	tristate "ELECOM HID devices"
	depends on HID
	help
	Support for ELECOM devices:
	  - BM084 Bluetooth Mouse
	  - EX-G Trackballs (M-XT3DRBK, M-XT3URBK)
	  - DEFT Trackballs (M-DT1DRBK, M-DT1URBK, M-DT2DRBK, M-DT2URBK)
	  - HUGE Trackballs (M-HT1DRBK, M-HT1URBK)

config HID_ELO
	tristate "ELO USB 4000/4500 touchscreen"
	depends on USB_HID
	help
	Support for the ELO USB 4000/4500 touchscreens. Note that this is for
	different devices than those handled by CONFIG_TOUCHSCREEN_USB_ELO.

config HID_EZKEY
	tristate "Ezkey BTC 8193 keyboard"
	depends on HID
	default !EXPERT
	help
	Support for Ezkey BTC 8193 keyboard.

config HID_GEMBIRD
	tristate "Gembird Joypad"
	depends on HID
	help
	Support for Gembird JPD-DualForce 2.

config HID_GFRM
	tristate "Google Fiber TV Box remote control support"
	depends on HID
	help
	Support for Google Fiber TV Box remote controls

config HID_GLORIOUS
	tristate "Glorious PC Gaming Race mice"
	depends on HID
	help
	  Support for Glorious PC Gaming Race mice such as
	  the Glorious Model O, O- and D.

config HID_HOLTEK
	tristate "Holtek HID devices"
	depends on USB_HID
	help
	Support for Holtek based devices:
	  - Holtek On Line Grip based game controller
	  - Trust GXT 18 Gaming Keyboard
	  - Sharkoon Drakonia / Perixx MX-2000 gaming mice
	  - Tracer Sniper TRM-503 / NOVA Gaming Slider X200 /
	    Zalman ZM-GM1
	  - SHARKOON DarkGlider Gaming mouse
	  - LEETGION Hellion Gaming Mouse

config HOLTEK_FF
	bool "Holtek On Line Grip force feedback support"
	depends on HID_HOLTEK
	select INPUT_FF_MEMLESS
	help
	  Say Y here if you have a Holtek On Line Grip based game controller
	  and want to have force feedback support for it.

config HID_GOOGLE_HAMMER
	tristate "Google Hammer Keyboard"
	depends on USB_HID && LEDS_CLASS && CROS_EC
	help
	Say Y here if you have a Google Hammer device.

config HID_GT683R
	tristate "MSI GT68xR LED support"
	depends on LEDS_CLASS && USB_HID
	help
	Say Y here if you want to enable support for the three MSI GT68xR LEDs

	This driver support following modes:
	  - Normal: LEDs are fully on when enabled
	  - Audio:  LEDs brightness depends on sound level
	  - Breathing: LEDs brightness varies at human breathing rate

	Currently the following devices are know to be supported:
	  - MSI GT683R

config HID_KEYTOUCH
	tristate "Keytouch HID devices"
	depends on HID
	help
	Support for Keytouch HID devices not fully compliant with
	the specification. Currently supported:
		- Keytouch IEC 60945

config HID_KYE
	tristate "KYE/Genius devices"
	depends on HID
	help
	Support for KYE/Genius devices not fully compliant with HID standard:
	- Ergo Mouse
	- EasyPen i405X tablet
	- MousePen i608X tablet
	- EasyPen M610X tablet

config HID_UCLOGIC
	tristate "UC-Logic"
	depends on USB_HID
	help
	Support for UC-Logic and Huion tablets.

config HID_WALTOP
	tristate "Waltop"
	depends on HID
	help
	Support for Waltop tablets.

config HID_VIEWSONIC
	tristate "ViewSonic/Signotec"
	depends on HID
	help
	  Support for ViewSonic/Signotec PD1011 signature pad.

config HID_GYRATION
	tristate "Gyration remote control"
	depends on HID
	help
	Support for Gyration remote control.

config HID_ICADE
	tristate "ION iCade arcade controller"
	depends on HID
	help
	Support for the ION iCade arcade controller to work as a joystick.

	To compile this driver as a module, choose M here: the
	module will be called hid-icade.

config HID_ITE
	tristate "ITE devices"
	depends on HID
	default !EXPERT
	help
	Support for ITE devices not fully compliant with HID standard.

config HID_JABRA
	tristate "Jabra USB HID Driver"
	depends on HID
	help
	Support for Jabra USB HID devices.

	Prevents mapping of vendor defined HID usages to input events. Without
	this driver HID	reports from Jabra devices may incorrectly be seen as
	mouse button events.
	Say M here if you may ever plug in a Jabra USB device.

config HID_TWINHAN
	tristate "Twinhan IR remote control"
	depends on HID
	help
	Support for Twinhan IR remote control.

config HID_KENSINGTON
	tristate "Kensington Slimblade Trackball"
	depends on HID
	default !EXPERT
	help
	Support for Kensington Slimblade Trackball.

config HID_LCPOWER
	tristate "LC-Power"
	depends on HID
	help
	Support for LC-Power RC1000MCE RF remote control.

config HID_LED
	tristate "Simple RGB LED support"
	depends on HID
	depends on LEDS_CLASS
	help
	Support for simple RGB LED devices. Currently supported are:
	- Riso Kagaku Webmail Notifier
	- Dream Cheeky Webmail Notifier and Friends Alert
	- ThingM blink(1)
	- Delcom Visual Signal Indicator Generation 2
	- Greynut Luxafor

	To compile this driver as a module, choose M here: the
	module will be called hid-led.

config HID_LENOVO
	tristate "Lenovo / Thinkpad devices"
	depends on HID
	select NEW_LEDS
	select LEDS_CLASS
	help
	Support for IBM/Lenovo devices that are not fully compliant with HID standard.

	Say Y if you want support for horizontal scrolling of the IBM/Lenovo
	Scrollpoint mice or the non-compliant features of the Lenovo Thinkpad
	standalone keyboards, e.g:
	- ThinkPad USB Keyboard with TrackPoint (supports extra LEDs and trackpoint
	  configuration)
	- ThinkPad Compact Bluetooth Keyboard with TrackPoint (supports Fn keys)
	- ThinkPad Compact USB Keyboard with TrackPoint (supports Fn keys)

config HID_LOGITECH
	tristate "Logitech devices"
	depends on HID
	depends on LEDS_CLASS
	default !EXPERT
	help
	Support for Logitech devices that are not fully compliant with HID standard.

config HID_LOGITECH_DJ
	tristate "Logitech receivers full support"
	depends on USB_HID
	depends on HIDRAW
	depends on HID_LOGITECH
	select HID_LOGITECH_HIDPP
<<<<<<< HEAD
	help
=======
	---help---
>>>>>>> 01e3a685
	Say Y if you want support for Logitech receivers and devices.
	Logitech receivers are capable of pairing multiple Logitech compliant
	devices to the same receiver. Without this driver it will be handled by
	generic USB_HID driver and all incoming events will be multiplexed
	into a single mouse and a single keyboard device.

config HID_LOGITECH_HIDPP
	tristate "Logitech HID++ devices support"
	depends on HID_LOGITECH
	select POWER_SUPPLY
	help
	Support for Logitech devices relyingon the HID++ Logitech specification

	Say Y if you want support for Logitech devices relying on the HID++
	specification. Such devices are the various Logitech Touchpads (T650,
	T651, TK820), some mice (Zone Touch mouse), or even keyboards (Solar
	Keyboard).

config LOGITECH_FF
	bool "Logitech force feedback support"
	depends on HID_LOGITECH
	select INPUT_FF_MEMLESS
	help
	  Say Y here if you have one of these devices:
	  - Logitech WingMan Cordless RumblePad
	  - Logitech WingMan Cordless RumblePad 2
	  - Logitech WingMan Force 3D

	  and if you want to enable force feedback for them.
	  Note: if you say N here, this device will still be supported, but without
	  force feedback.

config LOGIRUMBLEPAD2_FF
	bool "Logitech force feedback support (variant 2)"
	depends on HID_LOGITECH
	select INPUT_FF_MEMLESS
	help
	  Say Y here if you want to enable force feedback support for:
	  - Logitech RumblePad
	  - Logitech Rumblepad 2
	  - Logitech Formula Vibration Feedback Wheel

config LOGIG940_FF
	bool "Logitech Flight System G940 force feedback support"
	depends on HID_LOGITECH
	select INPUT_FF_MEMLESS
	help
	  Say Y here if you want to enable force feedback support for Logitech
	  Flight System G940 devices.

config LOGIWHEELS_FF
	bool "Logitech wheels configuration and force feedback support"
	depends on HID_LOGITECH
	select INPUT_FF_MEMLESS
	default LOGITECH_FF
	help
	  Say Y here if you want to enable force feedback and range setting(*)
	  support for following Logitech wheels:
	  - Logitech G25 (*)
	  - Logitech G27 (*)
	  - Logitech G29 (*)
	  - Logitech Driving Force
	  - Logitech Driving Force Pro (*)
	  - Logitech Driving Force GT (*)
	  - Logitech Driving Force EX/RX
	  - Logitech Driving Force Wireless
	  - Logitech Speed Force Wireless
	  - Logitech MOMO Force
	  - Logitech MOMO Racing Force
	  - Logitech Formula Force GP
	  - Logitech Formula Force EX/RX
	  - Logitech Wingman Formula Force GP

config HID_MAGICMOUSE
	tristate "Apple Magic Mouse/Trackpad multi-touch support"
	depends on HID
	help
	Support for the Apple Magic Mouse/Trackpad multi-touch.

	Say Y here if you want support for the multi-touch features of the
	Apple Wireless "Magic" Mouse and the Apple Wireless "Magic" Trackpad.

config HID_MALTRON
	tristate "Maltron L90 keyboard"
	depends on HID
	help
	Adds support for the volume up, volume down, mute, and play/pause buttons
	of the Maltron L90 keyboard.

config HID_MAYFLASH
	tristate "Mayflash game controller adapter force feedback"
	depends on HID
	select INPUT_FF_MEMLESS
	help
	Say Y here if you have HJZ Mayflash PS3 game controller adapters
	and want to enable force feedback support.

config HID_REDRAGON
	tristate "Redragon keyboards"
	depends on HID
	default !EXPERT
	help
    Support for Redragon keyboards that need fix-ups to work properly.

config HID_MICROSOFT
	tristate "Microsoft non-fully HID-compliant devices"
	depends on HID
	default !EXPERT
	select INPUT_FF_MEMLESS
	help
	Support for Microsoft devices that are not fully compliant with HID standard.

config HID_MONTEREY
	tristate "Monterey Genius KB29E keyboard"
	depends on HID
	default !EXPERT
	help
	Support for Monterey Genius KB29E.

config HID_MULTITOUCH
	tristate "HID Multitouch panels"
	depends on HID
	help
	  Generic support for HID multitouch panels.

	  Say Y here if you have one of the following devices:
	  - 3M PCT touch screens
	  - ActionStar dual touch panels
	  - Atmel panels
	  - Cando dual touch panels
	  - Chunghwa panels
	  - CJTouch panels
	  - CVTouch panels
	  - Cypress TrueTouch panels
	  - Elan Microelectronics touch panels
	  - Elo TouchSystems IntelliTouch Plus panels
	  - GeneralTouch 'Sensing Win7-TwoFinger' panels
	  - GoodTouch panels
	  - Hanvon dual touch panels
	  - Ilitek dual touch panels
	  - IrTouch Infrared USB panels
	  - LG Display panels (Dell ST2220Tc)
	  - Lumio CrystalTouch panels
	  - MosArt dual-touch panels
	  - Panasonic multitouch panels
	  - PenMount dual touch panels
	  - Perixx Peripad 701 touchpad
	  - PixArt optical touch screen
	  - Pixcir dual touch panels
	  - Quanta panels
	  - eGalax dual-touch panels, including the Joojoo and Wetab tablets
	  - SiS multitouch panels
	  - Stantum multitouch panels
	  - Touch International Panels
	  - Unitec Panels
	  - Wistron optical touch panels
	  - XAT optical touch panels
	  - Xiroku optical touch panels
	  - Zytronic touch panels

	  If unsure, say N.

	  To compile this driver as a module, choose M here: the
	  module will be called hid-multitouch.

config HID_NTI
	tristate "NTI keyboard adapters"
	help
	Support for the "extra" Sun keyboard keys on keyboards attached
	through Network Technologies USB-SUN keyboard adapters.

config HID_NTRIG
	tristate "N-Trig touch screen"
	depends on USB_HID
	help
	Support for N-Trig touch screen.

config HID_ORTEK
	tristate "Ortek PKB-1700/WKB-2000/Skycable wireless keyboard and mouse trackpad"
	depends on HID
	help
	There are certain devices which have LogicalMaximum wrong in the keyboard
	usage page of their report descriptor. The most prevailing ones so far
	are manufactured by Ortek, thus the name of the driver. Currently
	supported devices by this driver are

	   - Ortek PKB-1700
	   - Ortek WKB-2000
	   - Skycable wireless presenter

config HID_PANTHERLORD
	tristate "Pantherlord/GreenAsia game controller"
	depends on HID
	help
	  Say Y here if you have a PantherLord/GreenAsia based game controller
	  or adapter.

config PANTHERLORD_FF
	bool "Pantherlord force feedback support"
	depends on HID_PANTHERLORD
	select INPUT_FF_MEMLESS
	help
	  Say Y here if you have a PantherLord/GreenAsia based game controller
	  or adapter and want to enable force feedback support for it.

config HID_PENMOUNT
	tristate "Penmount touch device"
	depends on USB_HID
	help
	  This selects a driver for the PenMount 6000 touch controller.

	  The driver works around a problem in the report descript allowing
	  the userspace to touch events instead of mouse events.

	  Say Y here if you have a Penmount based touch controller.

config HID_PETALYNX
	tristate "Petalynx Maxter remote control"
	depends on HID
	help
	Support for Petalynx Maxter remote control.

config HID_PICOLCD
	tristate "PicoLCD (graphic version)"
	depends on HID
	help
	  This provides support for Minibox PicoLCD devices, currently
	  only the graphical ones are supported.

	  This includes support for the following device features:
	  - Keypad
	  - Switching between Firmware and Flash mode
	  - EEProm / Flash access     (via debugfs)
	  Features selectively enabled:
	  - Framebuffer for monochrome 256x64 display
	  - Backlight control
	  - Contrast control
	  - General purpose outputs
	  Features that are not (yet) supported:
	  - IR

config HID_PICOLCD_FB
	bool "Framebuffer support" if EXPERT
	default !EXPERT
	depends on HID_PICOLCD
	depends on HID_PICOLCD=FB || FB=y
	select FB_DEFERRED_IO
	select FB_SYS_FILLRECT
	select FB_SYS_COPYAREA
	select FB_SYS_IMAGEBLIT
	select FB_SYS_FOPS
	help
	  Provide access to PicoLCD's 256x64 monochrome display via a
	  framebuffer device.

config HID_PICOLCD_BACKLIGHT
	bool "Backlight control" if EXPERT
	default !EXPERT
	depends on HID_PICOLCD
	depends on HID_PICOLCD=BACKLIGHT_CLASS_DEVICE || BACKLIGHT_CLASS_DEVICE=y
	help
	  Provide access to PicoLCD's backlight control via backlight
	  class.

config HID_PICOLCD_LCD
	bool "Contrast control" if EXPERT
	default !EXPERT
	depends on HID_PICOLCD
	depends on HID_PICOLCD=LCD_CLASS_DEVICE || LCD_CLASS_DEVICE=y
	help
	  Provide access to PicoLCD's LCD contrast via lcd class.

config HID_PICOLCD_LEDS
	bool "GPO via leds class" if EXPERT
	default !EXPERT
	depends on HID_PICOLCD
	depends on HID_PICOLCD=LEDS_CLASS || LEDS_CLASS=y
	help
	  Provide access to PicoLCD's GPO pins via leds class.

config HID_PICOLCD_CIR
	bool "CIR via RC class" if EXPERT
	default !EXPERT
	depends on HID_PICOLCD
	depends on HID_PICOLCD=RC_CORE || RC_CORE=y
	help
	  Provide access to PicoLCD's CIR interface via remote control (LIRC).

config HID_PLANTRONICS
	tristate "Plantronics USB HID Driver"
	depends on HID
	help
	  Provides HID support for Plantronics USB audio devices.
	  Correctly maps vendor unique volume up/down HID usages to
	  KEY_VOLUMEUP and KEY_VOLUMEDOWN events and prevents core mapping
	  of other vendor unique HID usages to random mouse events.

	  Say M here if you may ever plug in a Plantronics USB audio device.

config HID_PRIMAX
	tristate "Primax non-fully HID-compliant devices"
	depends on HID
	help
	Support for Primax devices that are not fully compliant with the
	HID standard.

config HID_RETRODE
	tristate "Retrode 2 USB adapter for vintage video games"
	depends on USB_HID
	help
	Support for
	  * Retrode 2 cartridge and controller adapter

config HID_ROCCAT
	tristate "Roccat device support"
	depends on USB_HID
	help
	Support for Roccat devices.
	Say Y here if you have a Roccat mouse or keyboard and want
	support for its special functionalities.

config HID_SAITEK
	tristate "Saitek (Mad Catz) non-fully HID-compliant devices"
	depends on HID
	help
	Support for Saitek devices that are not fully compliant with the
	HID standard.

	Supported devices:
	- PS1000 Dual Analog Pad
	- Saitek R.A.T.7, R.A.T.9, M.M.O.7 Gaming Mice
	- Mad Catz R.A.T.5, R.A.T.9 Gaming Mice

config HID_SAMSUNG
	tristate "Samsung InfraRed remote control or keyboards"
	depends on HID
	help
	Support for Samsung InfraRed remote control or keyboards.

config HID_SONY
	tristate "Sony PS2/3/4 accessories"
	depends on USB_HID
	depends on NEW_LEDS
	depends on LEDS_CLASS
	select POWER_SUPPLY
	help
	Support for

	  * Sony PS3 6-axis controllers
	  * Sony PS4 DualShock 4 controllers
	  * Buzz controllers
	  * Sony PS3 Blue-ray Disk Remote Control (Bluetooth)
	  * Logitech Harmony adapter for Sony Playstation 3 (Bluetooth)

config SONY_FF
	bool "Sony PS2/3/4 accessories force feedback support" 
	depends on HID_SONY
	select INPUT_FF_MEMLESS
	help
	Say Y here if you have a Sony PS2/3/4 accessory and want to enable
	force feedback support for it.

config HID_SPEEDLINK
	tristate "Speedlink VAD Cezanne mouse support"
	depends on HID
	help
	Support for Speedlink Vicious and Divine Cezanne mouse.

config HID_STEAM
	tristate "Steam Controller support"
	depends on HID
	select POWER_SUPPLY
	help
	Say Y here if you have a Steam Controller if you want to use it
	without running the Steam Client. It supports both the wired and
	the wireless adaptor.

config HID_STEELSERIES
	tristate "Steelseries SRW-S1 steering wheel support"
	depends on HID
	help
	Support for Steelseries SRW-S1 steering wheel

config HID_SUNPLUS
	tristate "Sunplus wireless desktop"
	depends on HID
	help
	Support for Sunplus wireless desktop.

config HID_RMI
	tristate "Synaptics RMI4 device support"
	depends on HID
	select RMI4_CORE
	select RMI4_F03
	select RMI4_F11
	select RMI4_F12
	select RMI4_F30
	help
	Support for Synaptics RMI4 touchpads.
	Say Y here if you have a Synaptics RMI4 touchpads over i2c-hid or usbhid
	and want support for its special functionalities.

config HID_GREENASIA
	tristate "GreenAsia (Product ID 0x12) game controller support"
	depends on HID
	help
	  Say Y here if you have a GreenAsia (Product ID 0x12) based game
	  controller or adapter.

config GREENASIA_FF
	bool "GreenAsia (Product ID 0x12) force feedback support"
	depends on HID_GREENASIA
	select INPUT_FF_MEMLESS
	help
	Say Y here if you have a GreenAsia (Product ID 0x12) based game controller
	(like MANTA Warrior MM816 and SpeedLink Strike2 SL-6635) or adapter
	and want to enable force feedback support for it.

config HID_HYPERV_MOUSE
	tristate "Microsoft Hyper-V mouse driver"
	depends on HYPERV
	help
	Select this option to enable the Hyper-V mouse driver.

config HID_SMARTJOYPLUS
	tristate "SmartJoy PLUS PS2/USB adapter support"
	depends on HID
	help
	Support for SmartJoy PLUS PS2/USB adapter, Super Dual Box,
	Super Joy Box 3 Pro, Super Dual Box Pro, and Super Joy Box 5 Pro.

	Note that DDR (Dance Dance Revolution) mode is not supported, nor
	is pressure sensitive buttons on the pro models.

config SMARTJOYPLUS_FF
	bool "SmartJoy PLUS PS2/USB adapter force feedback support"
	depends on HID_SMARTJOYPLUS
	select INPUT_FF_MEMLESS
	help
	Say Y here if you have a SmartJoy PLUS PS2/USB adapter and want to
	enable force feedback support for it.

config HID_TIVO
	tristate "TiVo Slide Bluetooth remote control support"
	depends on HID
	help
	Say Y if you have a TiVo Slide Bluetooth remote control.

config HID_TOPSEED
	tristate "TopSeed Cyberlink, BTC Emprex, Conceptronic remote control support"
	depends on HID
	help
	Say Y if you have a TopSeed Cyberlink or BTC Emprex or Conceptronic
	CLLRCMCE remote control.

config HID_THINGM
	tristate "ThingM blink(1) USB RGB LED"
	depends on HID
	depends on LEDS_CLASS
	select HID_LED
	help
	Support for the ThingM blink(1) USB RGB LED. This driver has been
	merged into the generic hid led driver. Config symbol HID_THINGM
	just selects HID_LED and will be removed soon.

config HID_THRUSTMASTER
	tristate "ThrustMaster devices support"
	depends on HID
	help
	  Say Y here if you have a THRUSTMASTER FireStore Dual Power 2 or
	  a THRUSTMASTER Ferrari GT Rumble Wheel.

config THRUSTMASTER_FF
	bool "ThrustMaster devices force feedback support"
	depends on HID_THRUSTMASTER
	select INPUT_FF_MEMLESS
	help
	  Say Y here if you have a THRUSTMASTER FireStore Dual Power 2 or 3,
	  a THRUSTMASTER Dual Trigger 3-in-1 or a THRUSTMASTER Ferrari GT
	  Rumble Force or Force Feedback Wheel.

config HID_UDRAW_PS3
	tristate "THQ PS3 uDraw tablet"
	depends on HID
	help
	  Say Y here if you want to use the THQ uDraw gaming tablet for
	  the PS3.

config HID_U2FZERO
	tristate "U2F Zero LED and RNG support"
	depends on USB_HID
	depends on LEDS_CLASS
	depends on HW_RANDOM
	help
	  Support for the LED of the U2F Zero device.

	  U2F Zero supports custom commands for blinking the LED
	  and getting data from the internal hardware RNG.
	  The internal hardware can be used to feed the enthropy pool.

	  U2F Zero only supports blinking its LED, so this driver doesn't
	  allow setting the brightness to anything but 1, which will
	  trigger a single blink and immediately reset back to 0.

config HID_WACOM
	tristate "Wacom Intuos/Graphire tablet support (USB)"
	depends on USB_HID
	select POWER_SUPPLY
	select NEW_LEDS
	select LEDS_CLASS
	select LEDS_TRIGGERS
	help
	  Say Y here if you want to use the USB or BT version of the Wacom Intuos
	  or Graphire tablet.

	  To compile this driver as a module, choose M here: the
	  module will be called wacom.

config HID_WIIMOTE
	tristate "Nintendo Wii / Wii U peripherals"
	depends on HID
	depends on LEDS_CLASS
	select POWER_SUPPLY
	select INPUT_FF_MEMLESS
	help
	Support for Nintendo Wii and Wii U Bluetooth peripherals. Supported
	devices are the Wii Remote and its extension devices, but also devices
	based on the Wii Remote like the Wii U Pro Controller or the
	Wii Balance Board.

	Support for all official Nintendo extensions is available, however, 3rd
	party extensions might not be supported. Please report these devices to:
	  http://github.com/dvdhrm/xwiimote/issues

	Other Nintendo Wii U peripherals that are IEEE 802.11 based (including
	the Wii U Gamepad) might be supported in the future. But currently
	support is limited to Bluetooth based devices.

	If unsure, say N.

	To compile this driver as a module, choose M here: the
	module will be called hid-wiimote.

config HID_XINMO
	tristate "Xin-Mo non-fully compliant devices"
	depends on HID
	help
	Support for Xin-Mo devices that are not fully compliant with the HID
	standard. Currently only supports the Xin-Mo Dual Arcade. Say Y here
	if you have a Xin-Mo Dual Arcade controller.

config HID_ZEROPLUS
	tristate "Zeroplus based game controller support"
	depends on HID
	help
	  Say Y here if you have a Zeroplus based game controller.

config ZEROPLUS_FF
	bool "Zeroplus based game controller force feedback support"
	depends on HID_ZEROPLUS
	select INPUT_FF_MEMLESS
	help
	  Say Y here if you have a Zeroplus based game controller and want
	  to have force feedback support for it.

config HID_ZYDACRON
	tristate "Zydacron remote control support"
	depends on HID
	help
	Support for Zydacron remote control.

config HID_SENSOR_HUB
	tristate "HID Sensors framework support"
	depends on HID && HAS_IOMEM
	select MFD_CORE
	default n
	help
	  Support for HID Sensor framework. This creates a MFD instance
	  for a sensor hub and identifies all the sensors connected to it.
	  Each sensor is registered as a MFD cell, so that sensor specific
	  processing can be done in a separate driver. Each sensor
	  drivers can use the service provided by this driver to register
	  for events and handle data streams. Each sensor driver can format
	  data and present to user mode using input or IIO interface.

config HID_SENSOR_CUSTOM_SENSOR
	tristate "HID Sensors hub custom sensor support"
	depends on HID_SENSOR_HUB
	default n
	help
	  HID Sensor hub specification allows definition of some custom and
	  generic sensors. Unlike other HID sensors, they can't be exported
	  via Linux IIO because of custom fields. This is up to the manufacturer
	  to decide how to interpret these special sensor ids and process in
	  the user space. Currently some manufacturers are using these ids for
	  sensor calibration and debugging other sensors. Manufacturers
	  shouldn't use these special custom sensor ids to export any of the
	  standard sensors.
	  Select this config option for custom/generic sensor support.

config HID_ALPS
	tristate "Alps HID device support"
	depends on HID
	help
	Support for Alps I2C HID touchpads and StickPointer.
	Say Y here if you have a Alps touchpads over i2c-hid or usbhid
	and want support for its special functionalities.

config HID_MCP2221
	tristate "Microchip MCP2221 HID USB-to-I2C/SMbus host support"
	depends on USB_HID && I2C
	depends on GPIOLIB
	help
	Provides I2C and SMBUS host adapter functionality over USB-HID
	through MCP2221 device.

	To compile this driver as a module, choose M here: the module
	will be called hid-mcp2221.ko.

endmenu

endif # HID

source "drivers/hid/usbhid/Kconfig"

source "drivers/hid/i2c-hid/Kconfig"

source "drivers/hid/intel-ish-hid/Kconfig"

endmenu<|MERGE_RESOLUTION|>--- conflicted
+++ resolved
@@ -544,11 +544,7 @@
 	depends on HIDRAW
 	depends on HID_LOGITECH
 	select HID_LOGITECH_HIDPP
-<<<<<<< HEAD
-	help
-=======
-	---help---
->>>>>>> 01e3a685
+	help
 	Say Y if you want support for Logitech receivers and devices.
 	Logitech receivers are capable of pairing multiple Logitech compliant
 	devices to the same receiver. Without this driver it will be handled by
