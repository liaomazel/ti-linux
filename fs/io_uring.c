--- conflicted
+++ resolved
@@ -3227,19 +3227,6 @@
 
 static inline int io_rw_prep_async(struct io_kiocb *req, int rw)
 {
-<<<<<<< HEAD
-	struct io_async_rw *iorw = &req->io->rw;
-	struct iovec *iov;
-	ssize_t ret;
-
-	iorw->iter.iov = iov = iorw->fast_iov;
-	ret = __io_import_iovec(rw, req, &iov, &iorw->iter, !force_nonblock);
-	if (unlikely(ret < 0))
-		return ret;
-
-	iorw->iter.iov = iov;
-	io_req_map_rw(req, iorw->iter.iov, iorw->fast_iov, &iorw->iter);
-=======
 	struct io_async_rw *iorw = req->async_data;
 	struct iovec *iov = iorw->fast_iov;
 	ssize_t ret;
@@ -3252,7 +3239,6 @@
 	iorw->free_iovec = iov;
 	if (iov)
 		req->flags |= REQ_F_NEED_CLEANUP;
->>>>>>> 71198d19
 	return 0;
 }
 
@@ -8434,15 +8420,6 @@
 	return false;
 }
 
-<<<<<<< HEAD
-static inline bool io_match_files(struct io_kiocb *req,
-				       struct files_struct *files)
-{
-	return (req->flags & REQ_F_WORK_INITIALIZED) && req->work.files == files;
-}
-
-=======
->>>>>>> 71198d19
 static bool io_match_link_files(struct io_kiocb *req,
 				struct files_struct *files)
 {
@@ -8558,14 +8535,10 @@
 	}
 }
 
-<<<<<<< HEAD
-static void io_uring_cancel_files(struct io_ring_ctx *ctx,
-=======
 /*
  * Returns true if we found and killed one or more files pinning requests
  */
 static bool io_uring_cancel_files(struct io_ring_ctx *ctx,
->>>>>>> 71198d19
 				  struct files_struct *files)
 {
 	if (list_empty_careful(&ctx->inflight_list))
