--- conflicted
+++ resolved
@@ -2784,19 +2784,11 @@
 
 	/* See if this console matches one we selected on the command line */
 	err = try_enable_new_console(newcon, true);
-<<<<<<< HEAD
 
 	/* If not, try to match against the platform default(s) */
 	if (err == -ENOENT)
 		err = try_enable_new_console(newcon, false);
 
-=======
-
-	/* If not, try to match against the platform default(s) */
-	if (err == -ENOENT)
-		err = try_enable_new_console(newcon, false);
-
->>>>>>> 49c8f640
 	/* printk() messages are not printed to the Braille console. */
 	if (err || newcon->flags & CON_BRL)
 		return;
